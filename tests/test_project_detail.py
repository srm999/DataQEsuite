import sys
import types
from flask import Blueprint

# Stub auth blueprint
auth_module = types.ModuleType('dataqe_app.auth.routes')
auth_bp = Blueprint('auth', __name__)

@auth_bp.route('/login')
def login():
    return 'login'

auth_module.auth_bp = auth_bp
sys.modules.setdefault('dataqe_app.auth', types.ModuleType('dataqe_app.auth'))
sys.modules['dataqe_app.auth.routes'] = auth_module

# Stub DataQEBridge to avoid heavy imports
bridge_module = types.ModuleType('dataqe_app.bridge.dataqe_bridge')
class DataQEBridge:
    def __init__(self, app=None):
        self.app = app
    def init_app(self, app):
        self.app = app
    def execute_test_case(self, *a, **kw):
        return {"status": "SUCCESS"}
bridge_module.DataQEBridge = DataQEBridge
sys.modules.setdefault('dataqe_app.bridge', types.ModuleType('dataqe_app.bridge'))
sys.modules['dataqe_app.bridge.dataqe_bridge'] = bridge_module

# Prevent the background scheduler from starting during tests
import apscheduler.schedulers.background
apscheduler.schedulers.background.BackgroundScheduler.start = lambda self, *a, **k: None

from dataqe_app import create_app, db, login_manager

@login_manager.user_loader
def load_user(user_id):
    return User.query.get(int(user_id))

<<<<<<< HEAD
def login(client, user_id):
    with client.session_transaction() as sess:
        sess['_user_id'] = str(user_id)

from dataqe_app.models import Project, User, TestCase as TestCaseModel

=======
>>>>>>> dbcac5cc

from dataqe_app.models import Project, User, TestCase as TestCaseModel

def test_project_detail_page():
    app = create_app()



    @app.route('/connections/new/<int:project_id>')
    def new_connection(project_id):
        return 'new connection'


    with app.app_context():
        db.drop_all()
        db.create_all()
        project = Project(name='Demo Project', description='desc')
        db.session.add(project)
        db.session.commit()
        pid = project.id

    with app.test_client() as client:
        response = client.get(f'/projects/{pid}')
        assert response.status_code == 200
        assert b'Demo Project' in response.data
        assert b'Delete Project' in response.data
        assert b'Test Cases' in response.data
        assert b'Create your first test case' in response.data



def test_add_member_route():
    app = create_app()
    with app.app_context():
        db.drop_all()
        db.create_all()
        project = Project(name='Team Project')
        user = User(username='u', email='u@example.com')
        user.set_password('pwd')
        db.session.add_all([project, user])
        db.session.commit()
        pid = project.id
        uid = user.id

    with app.test_client() as client:
        resp = client.post(f'/projects/{pid}/add_member', data={'user_id': uid}, follow_redirects=True)
        assert resp.status_code == 200
        with app.app_context():
            assert user in Project.query.get(pid).users


def test_new_connection_route():
    app = create_app()
    with app.app_context():
        db.drop_all()
        db.create_all()
        project = Project(name='Conn Project')
        user = User(username='u', email='u@example.com')
        user.set_password('pwd')
        project.users.append(user)
        db.session.add_all([project, user])
        db.session.commit()
        pid = project.id
        uid = user.id

    with app.test_client() as client:
        login(client, uid)
        resp = client.get(f'/connections/new/{pid}')
        assert resp.status_code == 200
        resp = client.post(
            f'/connections/new/{pid}',
            data={'name': 'conn', 'server': 's', 'database': 'd'},
            follow_redirects=True,
        )
        assert resp.status_code == 200


def test_delete_project_route():
    app = create_app()

    with app.app_context():
        db.drop_all()
        db.create_all()
        project = Project(name='Delete Me')
        db.session.add(project)
        db.session.commit()
        pid = project.id

    with app.test_client() as client:
        resp = client.post(f'/projects/{pid}/delete', follow_redirects=True)
        assert resp.status_code == 200
        with app.app_context():
            assert Project.query.get(pid) is None


def test_project_detail_shows_test_cases():
    app = create_app()

    @app.route('/testcase/new', endpoint='new_testcase')
    def new_testcase():
        return 'new'

    with app.app_context():
        db.drop_all()
        db.create_all()
        project = Project(name='Demo', folder_path='fp')
        db.session.add(project)
        db.session.commit()
        tc = TestCaseModel(tcid='TC1', table_name='tbl', test_type='CCD', project_id=project.id)
        db.session.add(tc)
        db.session.commit()
        pid = project.id

    with app.test_client() as client:
        resp = client.get(f'/projects/{pid}')
        assert resp.status_code == 200
        html = resp.data.decode()
        assert 'Test Cases' in html
        assert 'TC1' in html


def test_projects_page_user_count():
    app = create_app()

    with app.app_context():
        db.drop_all()
        db.create_all()
        project = Project(name='UserCount')
        u1 = User(username='u1', email='u1@example.com')
        u1.set_password('pwd')
        u2 = User(username='u2', email='u2@example.com')
        u2.set_password('pwd')
        project.users.append(u1)
        project.users.append(u2)
        db.session.add_all([project, u1, u2])
        db.session.commit()
<<<<<<< HEAD
        uid = u1.id

    with app.test_client() as client:
        login(client, uid)
=======

    with app.test_client() as client:
>>>>>>> dbcac5cc
        resp = client.get('/projects')
        assert resp.status_code == 200
        html = resp.data.decode()
        assert '<th>Users</th>' in html
        assert '2' in html

<<<<<<< HEAD

def test_projects_link_in_nav_for_user():
    app = create_app()

    with app.app_context():
        db.drop_all()
        db.create_all()
        project = Project(name='NavProj')
        user = User(username='nav', email='nav@example.com')
        user.set_password('pwd')
        project.users.append(user)
        db.session.add_all([project, user])
        db.session.commit()
        uid = user.id

    with app.test_client() as client:
        login(client, uid)
        resp = client.get('/results-dashboard')
        assert resp.status_code == 200
        assert b'Projects' in resp.data

=======
>>>>>>> dbcac5cc
<|MERGE_RESOLUTION|>--- conflicted
+++ resolved
@@ -37,15 +37,10 @@
 def load_user(user_id):
     return User.query.get(int(user_id))
 
-<<<<<<< HEAD
+
 def login(client, user_id):
     with client.session_transaction() as sess:
         sess['_user_id'] = str(user_id)
-
-from dataqe_app.models import Project, User, TestCase as TestCaseModel
-
-=======
->>>>>>> dbcac5cc
 
 from dataqe_app.models import Project, User, TestCase as TestCaseModel
 
@@ -182,22 +177,17 @@
         project.users.append(u2)
         db.session.add_all([project, u1, u2])
         db.session.commit()
-<<<<<<< HEAD
         uid = u1.id
 
     with app.test_client() as client:
         login(client, uid)
-=======
-
-    with app.test_client() as client:
->>>>>>> dbcac5cc
         resp = client.get('/projects')
         assert resp.status_code == 200
         html = resp.data.decode()
         assert '<th>Users</th>' in html
         assert '2' in html
 
-<<<<<<< HEAD
+
 
 def test_projects_link_in_nav_for_user():
     app = create_app()
@@ -218,6 +208,3 @@
         resp = client.get('/results-dashboard')
         assert resp.status_code == 200
         assert b'Projects' in resp.data
-
-=======
->>>>>>> dbcac5cc
