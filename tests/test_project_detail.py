import sys
import types
from flask import Blueprint

# Stub auth blueprint
auth_module = types.ModuleType('dataqe_app.auth.routes')
auth_bp = Blueprint('auth', __name__)

@auth_bp.route('/login')
def login():
    return 'login'

auth_module.auth_bp = auth_bp
sys.modules.setdefault('dataqe_app.auth', types.ModuleType('dataqe_app.auth'))
sys.modules['dataqe_app.auth.routes'] = auth_module

# Stub DataQEBridge to avoid heavy imports
bridge_module = types.ModuleType('dataqe_app.bridge.dataqe_bridge')
class DataQEBridge:
    def __init__(self, app=None):
        self.app = app
    def init_app(self, app):
        self.app = app
    def execute_test_case(self, *a, **kw):
        return {"status": "SUCCESS"}
bridge_module.DataQEBridge = DataQEBridge
sys.modules.setdefault('dataqe_app.bridge', types.ModuleType('dataqe_app.bridge'))
sys.modules['dataqe_app.bridge.dataqe_bridge'] = bridge_module

# Prevent the background scheduler from starting during tests
import apscheduler.schedulers.background
apscheduler.schedulers.background.BackgroundScheduler.start = lambda self, *a, **k: None

from dataqe_app import create_app, db, login_manager

@login_manager.user_loader
def load_user(user_id):
    return None
<<<<<<< HEAD
from dataqe_app.models import Project, Team
=======

from dataqe_app.models import Project, Team


>>>>>>> 36f3a03e


def test_project_detail_page():
    app = create_app()
<<<<<<< HEAD
=======


    @app.route('/teams/new/<int:project_id>')
    def new_team(project_id):
        return 'new team'

    @app.route('/connections/new/<int:project_id>')
    def new_connection(project_id):
        return 'new connection'

>>>>>>> 36f3a03e
    with app.app_context():
        db.create_all()
        project = Project(name='Demo Project', description='desc')
        db.session.add(project)
        db.session.commit()
        pid = project.id

    with app.test_client() as client:
        response = client.get(f'/projects/{pid}')
        assert response.status_code == 200
        assert b'Demo Project' in response.data


<<<<<<< HEAD
=======

>>>>>>> 36f3a03e
def test_new_team_route():
    app = create_app()
    with app.app_context():
        db.create_all()
        project = Project(name='Team Project')
        db.session.add(project)
        db.session.commit()
        pid = project.id

    with app.test_client() as client:
        resp = client.get(f'/teams/new/{pid}')
        assert resp.status_code == 200
        resp = client.post(f'/teams/new/{pid}', data={'name': 'Alpha'}, follow_redirects=True)
        assert resp.status_code == 200
        assert b'Alpha' in resp.data


def test_new_connection_route():
    app = create_app()
    with app.app_context():
        db.create_all()
        project = Project(name='Conn Project')
        db.session.add(project)
        db.session.commit()
        pid = project.id

    with app.test_client() as client:
        resp = client.get(f'/connections/new/{pid}')
        assert resp.status_code == 200
        resp = client.post(f'/connections/new/{pid}', data={'name': 'conn'}, follow_redirects=True)
        assert resp.status_code == 200

<<<<<<< HEAD
=======

>>>>>>> 36f3a03e
<|MERGE_RESOLUTION|>--- conflicted
+++ resolved
@@ -36,20 +36,14 @@
 @login_manager.user_loader
 def load_user(user_id):
     return None
-<<<<<<< HEAD
-from dataqe_app.models import Project, Team
-=======
 
 from dataqe_app.models import Project, Team
 
 
->>>>>>> 36f3a03e
-
 
 def test_project_detail_page():
     app = create_app()
-<<<<<<< HEAD
-=======
+
 
 
     @app.route('/teams/new/<int:project_id>')
@@ -60,7 +54,7 @@
     def new_connection(project_id):
         return 'new connection'
 
->>>>>>> 36f3a03e
+
     with app.app_context():
         db.create_all()
         project = Project(name='Demo Project', description='desc')
@@ -74,10 +68,7 @@
         assert b'Demo Project' in response.data
 
 
-<<<<<<< HEAD
-=======
 
->>>>>>> 36f3a03e
 def test_new_team_route():
     app = create_app()
     with app.app_context():
@@ -110,7 +101,3 @@
         resp = client.post(f'/connections/new/{pid}', data={'name': 'conn'}, follow_redirects=True)
         assert resp.status_code == 200
 
-<<<<<<< HEAD
-=======
-
->>>>>>> 36f3a03e
