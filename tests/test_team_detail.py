import sys
import types
from flask import Blueprint

# Stub auth blueprint
auth_module = types.ModuleType('dataqe_app.auth.routes')
auth_bp = Blueprint('auth', __name__)

@auth_bp.route('/login')
def login():
    return 'login'

auth_module.auth_bp = auth_bp
sys.modules.setdefault('dataqe_app.auth', types.ModuleType('dataqe_app.auth'))
sys.modules['dataqe_app.auth.routes'] = auth_module

# Stub DataQEBridge
bridge_module = types.ModuleType('dataqe_app.bridge.dataqe_bridge')
class DataQEBridge:
    def __init__(self, app=None):
        self.app = app
    def init_app(self, app):
        self.app = app
    def execute_test_case(self, *a, **kw):
        return {"status": "SUCCESS"}
bridge_module.DataQEBridge = DataQEBridge
sys.modules.setdefault('dataqe_app.bridge', types.ModuleType('dataqe_app.bridge'))
sys.modules['dataqe_app.bridge.dataqe_bridge'] = bridge_module

import apscheduler.schedulers.background
apscheduler.schedulers.background.BackgroundScheduler.start = lambda self, *a, **k: None

from dataqe_app import create_app, db, login_manager

@login_manager.user_loader
def load_user(user_id):
    return User.query.get(int(user_id))

<<<<<<< HEAD
def login(client, user_id):
    with client.session_transaction() as sess:
        sess['_user_id'] = str(user_id)

from dataqe_app.models import Project, User


=======

from dataqe_app.models import Project, User
def login(client, user_id):
    with client.session_transaction() as sess:
        sess['_user_id'] = str(user_id)



>>>>>>> fea08c12
def test_project_detail_page_shows_members():
    app = create_app()

    @app.route('/testcase/new', endpoint='new_testcase')
    def new_testcase():
        return 'new'

    with app.app_context():
        db.drop_all()
        db.create_all()
        project = Project(name='Demo')
        user = User(username='u1', email='u1@example.com')
        user.set_password('pass')
        db.session.add_all([project, user])
        db.session.commit()
        project.users.append(user)
        db.session.commit()
        pid = project.id

    with app.test_client() as client:
        resp = client.get(f'/projects/{pid}')
        assert resp.status_code == 200
        assert b'u1@example.com' in resp.data


def test_available_users_listed():
    app = create_app()

    @app.route('/testcase/new', endpoint='new_testcase')
    def new_testcase():
        return 'new'

    with app.app_context():
        db.drop_all()
        db.create_all()
        project = Project(name='Demo')
        db.session.add(project)
        admin = User(username='admin', email='a@example.com', is_admin=True)
        admin.set_password('pwd')
        db.session.add(admin)
        db.session.commit()
        u1 = User(username='m1', email='m1@example.com')
        u1.set_password('pwd')
        u2 = User(username='m2', email='m2@example.com')
        u2.set_password('pwd')
        u3 = User(username='m3', email='m3@example.com')
        u3.set_password('pwd')
        db.session.add_all([u1, u2, u3])
        db.session.commit()
        project.users.append(u1)
        db.session.commit()
        pid = project.id
        admin_id = admin.id

    with app.test_client() as client:
        login(client, admin_id)
        resp = client.get(f'/projects/{pid}')
        assert resp.status_code == 200
        html = resp.data.decode()
        options = "".join(line.strip() for line in html.splitlines() if "<option" in line)
        assert "m2@example.com" in options
        assert "m3@example.com" in options
        assert "m1@example.com" not in options


def test_add_member_route():
    app = create_app()

    @app.route('/testcase/new', endpoint='new_testcase')
    def new_testcase():
        return 'new'

    with app.app_context():
        db.drop_all()
        db.create_all()
        project = Project(name='BetaProj')
        user = User(username='u2', email='u2@example.com')
        user.set_password('pwd')
        db.session.add_all([project, user])
        db.session.commit()
        pid = project.id
        uid = user.id

    with app.test_client() as client:
        resp = client.post(f'/projects/{pid}/add_member', data={'user_id': uid}, follow_redirects=True)
        assert resp.status_code == 200
        with app.app_context():
            assert user in Project.query.get(pid).users


def test_remove_member_route():
    app = create_app()

    @app.route('/testcase/new', endpoint='new_testcase')
    def new_testcase():
        return 'new'

    with app.app_context():
        db.create_all()
        project = Project(name='GammaProj')
        user = User(username='u3', email='u3@example.com')
        user.set_password('pwd3')
        project.users.append(user)
        db.session.add(project)
        db.session.add(user)
        db.session.commit()
        pid = project.id
        uid = user.id

    with app.test_client() as client:
        resp = client.post(f'/projects/{pid}/remove_member/{uid}', follow_redirects=True)
        assert resp.status_code == 200
        with app.app_context():
            assert user not in Project.query.get(pid).users


def test_edit_user_route():
    app = create_app()

    @app.route('/testcase/new', endpoint='new_testcase')
    def new_testcase():
        return 'new'

    with app.app_context():
        db.drop_all()
        db.create_all()
        user = User(username='old', email='old@example.com')
        user.set_password('pwd')
        db.session.add(user)
        db.session.commit()
        uid = user.id

    with app.test_client() as client:
        resp = client.post(
            f'/users/{uid}/edit',
            data={'username': 'new', 'email': 'new@example.com', 'password': 'newpwd', 'project_ids': '', 'is_admin': ''},
            follow_redirects=True,
        )
        assert resp.status_code == 200
        with app.app_context():
            assert User.query.get(uid).username == 'new'<|MERGE_RESOLUTION|>--- conflicted
+++ resolved
@@ -36,24 +36,13 @@
 def load_user(user_id):
     return User.query.get(int(user_id))
 
-<<<<<<< HEAD
+
 def login(client, user_id):
     with client.session_transaction() as sess:
         sess['_user_id'] = str(user_id)
 
 from dataqe_app.models import Project, User
 
-
-=======
-
-from dataqe_app.models import Project, User
-def login(client, user_id):
-    with client.session_transaction() as sess:
-        sess['_user_id'] = str(user_id)
-
-
-
->>>>>>> fea08c12
 def test_project_detail_page_shows_members():
     app = create_app()
 
