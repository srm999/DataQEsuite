--- conflicted
+++ resolved
@@ -69,15 +69,9 @@
     created_at = db.Column(db.DateTime, default=db.func.current_timestamp())
     updated_at = db.Column(db.DateTime, default=db.func.current_timestamp(), onupdate=db.func.current_timestamp())
     creator = db.relationship('User', foreign_keys=[creator_id])
-<<<<<<< HEAD
-    project_id = db.Column(db.Integer, db.ForeignKey('project.id'))
-    project = db.relationship('Project', backref='test_cases')
-=======
-
     project_id = db.Column(db.Integer, db.ForeignKey('project.id'))
     project = db.relationship('Project', backref='test_cases')
 
->>>>>>> 085dab6f
 
 class TestExecution(db.Model):
     id = db.Column(db.Integer, primary_key=True)
