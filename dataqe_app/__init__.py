--- conflicted
+++ resolved
@@ -113,11 +113,6 @@
     def placeholder_results_dashboard():
         return render_template("results_dashboard.html")
 
-<<<<<<< HEAD
-
-
-
-=======
     @app.route('/teams/<int:team_id>', endpoint='team_detail')
     def team_detail(team_id):
         team = Team.query.get_or_404(team_id)
@@ -151,7 +146,6 @@
         flash('Member removed', 'success')
         return redirect(url_for('team_detail', team_id=team_id))
 
->>>>>>> dbcac5cc
     @app.route('/users/<int:user_id>/edit', methods=['GET', 'POST'], endpoint='edit_user')
     @app.route('/users/<int:user_id>/edit', methods=['GET', 'POST'], endpoint='main.edit_user')
     def edit_user(user_id):
