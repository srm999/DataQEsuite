--- conflicted
+++ resolved
@@ -104,8 +104,7 @@
         return render_template("results_dashboard.html")
 
 
-<<<<<<< HEAD
-=======
+
     @app.route('/teams/<int:team_id>', endpoint='team_detail')
     def team_detail(team_id):
         team = Team.query.get_or_404(team_id)
@@ -138,7 +137,7 @@
         db.session.commit()
         flash('Member removed', 'success')
         return redirect(url_for('team_detail', team_id=team_id))
->>>>>>> dc4b5690
+
 
 
     @app.route('/users/<int:user_id>/edit', methods=['GET', 'POST'], endpoint='edit_user')
