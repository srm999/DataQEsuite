from flask import Flask, render_template, request, redirect, url_for
from flask_sqlalchemy import SQLAlchemy
from flask_login import LoginManager
from flask_mail import Mail
from apscheduler.schedulers.background import BackgroundScheduler
import os

# Initialize extensions
db = SQLAlchemy()
login_manager = LoginManager()
mail = Mail()
background_scheduler = BackgroundScheduler()



def create_app():
    app = Flask(__name__)

    # Config
    app.config['SECRET_KEY'] = 'dev-key-for-testing'
    app.config['SQLALCHEMY_DATABASE_URI'] = 'sqlite:///dataqe.db'
    app.config['SQLALCHEMY_TRACK_MODIFICATIONS'] = False
    app.config['UPLOAD_FOLDER'] = 'uploads'
    app.config['SQL_FOLDER'] = os.path.join('static', 'sql_files')
    app.config['DEBUG'] = True

    # Email config
    app.config['MAIL_SERVER'] = 'smtp.gmail.com'
    app.config['MAIL_PORT'] = 587
    app.config['MAIL_USE_TLS'] = True
    app.config['MAIL_USERNAME'] = 'your-email@gmail.com'
    app.config['MAIL_PASSWORD'] = 'your-app-password'
    app.config['MAIL_DEFAULT_SENDER'] = 'DataQE Suite <your-email@gmail.com>'

    # Ensure directories exist
    os.makedirs(app.config['UPLOAD_FOLDER'], exist_ok=True)
    os.makedirs(app.config['SQL_FOLDER'], exist_ok=True)

    # Initialize extensions
    db.init_app(app)
    login_manager.init_app(app)
    login_manager.login_view = 'auth.login'
    mail.init_app(app)
    background_scheduler.start()

    # Register Blueprints
    from dataqe_app.auth.routes import auth_bp
    from dataqe_app.testcases.routes import testcases_bp
    from dataqe_app.executions.routes import executions_bp
    from dataqe_app.scheduler.routes import scheduler_bp
    from dataqe_app.default_route import main_bp

    app.register_blueprint(auth_bp)
    app.register_blueprint(testcases_bp)
    app.register_blueprint(executions_bp)
    app.register_blueprint(scheduler_bp)
    app.register_blueprint(main_bp)

    @app.cli.command("init-db")
    def init_db_command():
        """Initialize the database."""
        db.create_all()

        from dataqe_app.models import User
        if not User.query.filter_by(username='admin').first():
            admin = User(username='admin', email='admin@example.com', is_admin=True)
            admin.set_password('admin')
            db.session.add(admin)
            db.session.commit()
            print("Admin user created.")

        print("Database initialized.")

    from dataqe_app.models import Project

    @app.route('/projects', endpoint='main.projects')
    def placeholder_projects():
        projects = Project.query.all()
        return render_template("projects.html", projects=projects)

    @app.route('/projects/new', methods=['GET', 'POST'], endpoint='main.new_project')
    def placeholder_new_project():
        if request.method == 'POST':
            name = request.form.get("name")
            description = request.form.get("description")
            if name:
                new_project = Project(name=name, description=description)
                db.session.add(new_project)
                db.session.commit()
                return redirect(url_for('main.projects'))
        return render_template("project_new.html")

    @app.route('/users', endpoint='main.users')
    def placeholder_users():
        return render_template("user_dashboard.html")

    @app.route('/dashboard', endpoint='main.dashboard')
    @app.route('/dashboard-legacy', endpoint='dashboard')
    def placeholder_dashboard():
        return render_template("admin_dashboard.html")

    @app.route('/results-dashboard', endpoint='results_dashboard')
    def placeholder_results_dashboard():
        return render_template("results_dashboard.html")

<<<<<<< HEAD
    # --- Placeholder routes for undefined endpoints ---

    @app.route('/projects/<int:project_id>', endpoint='project_detail')
    @app.route('/projects/<int:project_id>', endpoint='main.project_detail')
    def placeholder_project_detail(project_id):
        return render_template('placeholder.html', title='Project Detail')

    @app.route('/teams/<int:team_id>', endpoint='team_detail')
    def placeholder_team_detail(team_id):
        return render_template('placeholder.html', title='Team Detail')

    @app.route('/testcase/<int:testcase_id>', endpoint='testcase_detail')
    @app.route('/testcase/<int:testcase_id>', endpoint='main.testcase_detail')
    @app.route('/testcase/<int:testcase_id>', endpoint='testcases.testcase_detail')
    def placeholder_testcase_detail(testcase_id):
        return render_template('placeholder.html', title='Testcase Detail')

    @app.route('/users/<int:user_id>/edit', methods=['GET', 'POST'], endpoint='edit_user')
    @app.route('/users/<int:user_id>/edit', methods=['GET', 'POST'], endpoint='main.edit_user')
    def placeholder_edit_user(user_id):
        return render_template('placeholder.html', title='Edit User')
=======
    # Placeholder routes for template endpoints
    @app.route('/project/<int:project_id>', endpoint='project_detail')
    @app.route('/project/<int:project_id>', endpoint='main.project_detail')
    def placeholder_project_detail(project_id):
        return f"Project detail placeholder for {project_id}"

    @app.route('/team/<int:team_id>', endpoint='team_detail')
    def placeholder_team_detail(team_id):
        return f"Team detail placeholder for {team_id}"

    @app.route('/testcase/<int:testcase_id>', endpoint='testcase_detail')
    @app.route('/testcase/<int:testcase_id>', endpoint='testcases.testcase_detail')
    def placeholder_testcase_detail(testcase_id):
        return f"Testcase detail placeholder for {testcase_id}"

    @app.route('/user/<int:user_id>/edit', methods=['GET', 'POST'], endpoint='edit_user')
    @app.route('/user/<int:user_id>/edit', methods=['GET', 'POST'], endpoint='main.edit_user')
    def placeholder_edit_user(user_id):
        return f"Edit user placeholder for {user_id}"
>>>>>>> c614bb80

    @app.route('/users/new', methods=['GET', 'POST'], endpoint='new_user')
    @app.route('/users/new', methods=['GET', 'POST'], endpoint='main.new_user')
    def placeholder_new_user():
<<<<<<< HEAD
        return render_template('placeholder.html', title='New User')

    @app.route('/projects/<int:project_id>/teams/new', methods=['GET', 'POST'], endpoint='new_team')
    def placeholder_new_team(project_id):
        return render_template('placeholder.html', title='New Team')

    @app.route('/projects/<int:project_id>/connections/new', methods=['GET', 'POST'], endpoint='new_connection')
    def placeholder_new_connection(project_id):
        return render_template('placeholder.html', title='New Connection')

    @app.route('/teams/<int:team_id>/add_member', methods=['POST'], endpoint='add_team_member')
    def placeholder_add_team_member(team_id):
        return render_template('placeholder.html', title='Add Team Member')

    @app.route('/teams/<int:team_id>/remove_member/<int:user_id>', methods=['POST'], endpoint='remove_team_member')
    def placeholder_remove_team_member(team_id, user_id):
        return render_template('placeholder.html', title='Remove Team Member')

    @app.route('/testcase/<int:testcase_id>/file/<source_or_target>', endpoint='download_testcase_file')
    def placeholder_download_testcase_file(testcase_id, source_or_target):
        return render_template('placeholder.html', title='Download Testcase File')

    @app.route('/execution/<int:execution_id>/download', endpoint='download_log_file')
    def placeholder_download_log_file(execution_id):
        return render_template('placeholder.html', title='Download Log File')

    @app.route('/testcase/<int:test_case_id>/execute', methods=['POST'], endpoint='execute_test')
    def placeholder_execute_test(test_case_id):
        return render_template('placeholder.html', title='Execute Test')

    @app.route('/testcase/<int:testcase_id>/run', endpoint='execute_testcase_ui')
    def placeholder_execute_testcase_ui(testcase_id):
        return render_template('placeholder.html', title='Execute Testcase UI')

    # Alias routes for convenience
    @app.route('/projects', endpoint='projects')
    def alias_projects():
        return redirect(url_for('main.projects'))

    @app.route('/users', endpoint='users')
    def alias_users():
        return redirect(url_for('main.users'))
=======
        return "New user placeholder"

    @app.route('/project/<int:project_id>/teams/new', methods=['GET', 'POST'], endpoint='new_team')
    def placeholder_new_team(project_id):
        return f"New team placeholder for project {project_id}"

    @app.route('/project/<int:project_id>/connections/new', methods=['GET', 'POST'], endpoint='new_connection')
    def placeholder_new_connection(project_id):
        return f"New connection placeholder for project {project_id}"

    @app.route('/team/<int:team_id>/members/add', methods=['POST'], endpoint='add_team_member')
    def placeholder_add_team_member(team_id):
        return f"Add team member placeholder for team {team_id}"

    @app.route('/team/<int:team_id>/members/<int:user_id>/remove', methods=['POST'], endpoint='remove_team_member')
    def placeholder_remove_team_member(team_id, user_id):
        return f"Remove team member placeholder for team {team_id} user {user_id}"

    @app.route('/testcase/<int:testcase_id>/download/<source_or_target>', endpoint='download_testcase_file')
    def placeholder_download_testcase_file(testcase_id, source_or_target):
        return f"Download {source_or_target} file placeholder for testcase {testcase_id}"

    @app.route('/execution/<int:execution_id>/download_log_file', endpoint='download_log_file')
    def placeholder_download_log_file(execution_id):
        return f"Download log file placeholder for execution {execution_id}"

    @app.route('/testcase/<int:test_case_id>/execute', methods=['POST'], endpoint='execute_test')
    def placeholder_execute_test(test_case_id):
        return f"Execute test placeholder for testcase {test_case_id}"

    @app.route('/testcase/<int:testcase_id>/execute/ui', endpoint='execute_testcase_ui')
    def placeholder_execute_testcase_ui(testcase_id):
        return f"Execute testcase UI placeholder for {testcase_id}"
>>>>>>> c614bb80

    return app<|MERGE_RESOLUTION|>--- conflicted
+++ resolved
@@ -103,9 +103,6 @@
     def placeholder_results_dashboard():
         return render_template("results_dashboard.html")
 
-<<<<<<< HEAD
-    # --- Placeholder routes for undefined endpoints ---
-
     @app.route('/projects/<int:project_id>', endpoint='project_detail')
     @app.route('/projects/<int:project_id>', endpoint='main.project_detail')
     def placeholder_project_detail(project_id):
@@ -125,108 +122,10 @@
     @app.route('/users/<int:user_id>/edit', methods=['GET', 'POST'], endpoint='main.edit_user')
     def placeholder_edit_user(user_id):
         return render_template('placeholder.html', title='Edit User')
-=======
-    # Placeholder routes for template endpoints
-    @app.route('/project/<int:project_id>', endpoint='project_detail')
-    @app.route('/project/<int:project_id>', endpoint='main.project_detail')
-    def placeholder_project_detail(project_id):
-        return f"Project detail placeholder for {project_id}"
-
-    @app.route('/team/<int:team_id>', endpoint='team_detail')
-    def placeholder_team_detail(team_id):
-        return f"Team detail placeholder for {team_id}"
-
-    @app.route('/testcase/<int:testcase_id>', endpoint='testcase_detail')
-    @app.route('/testcase/<int:testcase_id>', endpoint='testcases.testcase_detail')
-    def placeholder_testcase_detail(testcase_id):
-        return f"Testcase detail placeholder for {testcase_id}"
-
-    @app.route('/user/<int:user_id>/edit', methods=['GET', 'POST'], endpoint='edit_user')
-    @app.route('/user/<int:user_id>/edit', methods=['GET', 'POST'], endpoint='main.edit_user')
-    def placeholder_edit_user(user_id):
-        return f"Edit user placeholder for {user_id}"
->>>>>>> c614bb80
 
     @app.route('/users/new', methods=['GET', 'POST'], endpoint='new_user')
     @app.route('/users/new', methods=['GET', 'POST'], endpoint='main.new_user')
     def placeholder_new_user():
-<<<<<<< HEAD
-        return render_template('placeholder.html', title='New User')
 
-    @app.route('/projects/<int:project_id>/teams/new', methods=['GET', 'POST'], endpoint='new_team')
-    def placeholder_new_team(project_id):
-        return render_template('placeholder.html', title='New Team')
-
-    @app.route('/projects/<int:project_id>/connections/new', methods=['GET', 'POST'], endpoint='new_connection')
-    def placeholder_new_connection(project_id):
-        return render_template('placeholder.html', title='New Connection')
-
-    @app.route('/teams/<int:team_id>/add_member', methods=['POST'], endpoint='add_team_member')
-    def placeholder_add_team_member(team_id):
-        return render_template('placeholder.html', title='Add Team Member')
-
-    @app.route('/teams/<int:team_id>/remove_member/<int:user_id>', methods=['POST'], endpoint='remove_team_member')
-    def placeholder_remove_team_member(team_id, user_id):
-        return render_template('placeholder.html', title='Remove Team Member')
-
-    @app.route('/testcase/<int:testcase_id>/file/<source_or_target>', endpoint='download_testcase_file')
-    def placeholder_download_testcase_file(testcase_id, source_or_target):
-        return render_template('placeholder.html', title='Download Testcase File')
-
-    @app.route('/execution/<int:execution_id>/download', endpoint='download_log_file')
-    def placeholder_download_log_file(execution_id):
-        return render_template('placeholder.html', title='Download Log File')
-
-    @app.route('/testcase/<int:test_case_id>/execute', methods=['POST'], endpoint='execute_test')
-    def placeholder_execute_test(test_case_id):
-        return render_template('placeholder.html', title='Execute Test')
-
-    @app.route('/testcase/<int:testcase_id>/run', endpoint='execute_testcase_ui')
-    def placeholder_execute_testcase_ui(testcase_id):
-        return render_template('placeholder.html', title='Execute Testcase UI')
-
-    # Alias routes for convenience
-    @app.route('/projects', endpoint='projects')
-    def alias_projects():
-        return redirect(url_for('main.projects'))
-
-    @app.route('/users', endpoint='users')
-    def alias_users():
-        return redirect(url_for('main.users'))
-=======
-        return "New user placeholder"
-
-    @app.route('/project/<int:project_id>/teams/new', methods=['GET', 'POST'], endpoint='new_team')
-    def placeholder_new_team(project_id):
-        return f"New team placeholder for project {project_id}"
-
-    @app.route('/project/<int:project_id>/connections/new', methods=['GET', 'POST'], endpoint='new_connection')
-    def placeholder_new_connection(project_id):
-        return f"New connection placeholder for project {project_id}"
-
-    @app.route('/team/<int:team_id>/members/add', methods=['POST'], endpoint='add_team_member')
-    def placeholder_add_team_member(team_id):
-        return f"Add team member placeholder for team {team_id}"
-
-    @app.route('/team/<int:team_id>/members/<int:user_id>/remove', methods=['POST'], endpoint='remove_team_member')
-    def placeholder_remove_team_member(team_id, user_id):
-        return f"Remove team member placeholder for team {team_id} user {user_id}"
-
-    @app.route('/testcase/<int:testcase_id>/download/<source_or_target>', endpoint='download_testcase_file')
-    def placeholder_download_testcase_file(testcase_id, source_or_target):
-        return f"Download {source_or_target} file placeholder for testcase {testcase_id}"
-
-    @app.route('/execution/<int:execution_id>/download_log_file', endpoint='download_log_file')
-    def placeholder_download_log_file(execution_id):
-        return f"Download log file placeholder for execution {execution_id}"
-
-    @app.route('/testcase/<int:test_case_id>/execute', methods=['POST'], endpoint='execute_test')
-    def placeholder_execute_test(test_case_id):
-        return f"Execute test placeholder for testcase {test_case_id}"
-
-    @app.route('/testcase/<int:testcase_id>/execute/ui', endpoint='execute_testcase_ui')
-    def placeholder_execute_testcase_ui(testcase_id):
-        return f"Execute testcase UI placeholder for {testcase_id}"
->>>>>>> c614bb80
 
     return app