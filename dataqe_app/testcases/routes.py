from flask import Blueprint, render_template, request, redirect, url_for, flash, jsonify, current_app
from flask_login import login_required, current_user
from dataqe_app import db
<<<<<<< HEAD
from dataqe_app.models import TestCase, ScheduledTest, TestExecution, TestMismatch, User, Project
=======
from dataqe_app.models import TestCase, ScheduledTest, TestExecution, TestMismatch, User, Team
>>>>>>> dc4b5690
from dataqe_app.utils.helpers import run_scheduled_test
from datetime import datetime
import os
import uuid
from werkzeug.utils import secure_filename
from apscheduler.triggers.cron import CronTrigger


testcases_bp = Blueprint('testcases', __name__)

@testcases_bp.route('/testcase/<int:testcase_id>/delete', methods=['POST'])
@login_required
def delete_testcase(testcase_id):
    test_case = TestCase.query.get_or_404(testcase_id)

    if not current_user.is_admin and current_user not in test_case.project.users:
        flash('Access denied', 'error')
        return redirect(url_for('dashboard'))

    project_id = test_case.project_id
    tcid = test_case.tcid
    project = test_case.project
    project_input_folder = os.path.join(project.folder_path, 'input')

    # Delete source and target files if they exist
    for data_file in [test_case.src_data_file, test_case.tgt_data_file]:
        if data_file:
            file_path = os.path.join(project_input_folder, data_file)
            if os.path.exists(file_path):
                try:
                    os.remove(file_path)
                except Exception as e:
                    print(f"Error deleting file {file_path}: {e}")

    # Delete schedules
    ScheduledTest.query.filter_by(test_case_id=testcase_id).delete()

    # Delete executions and mismatches
    for execution in TestExecution.query.filter_by(test_case_id=testcase_id).all():
        TestMismatch.query.filter_by(execution_id=execution.id).delete()
        if execution.log_file and os.path.exists(execution.log_file):
            try:
                os.remove(execution.log_file)
            except Exception as e:
                print(f"Error deleting log file: {e}")

    TestExecution.query.filter_by(test_case_id=testcase_id).delete()
    db.session.delete(test_case)
    db.session.commit()

    flash(f'Test case {tcid} deleted successfully', 'success')
    return redirect(url_for('dashboard') if not current_user.is_admin else url_for('projects.project_detail', project_id=project_id))


@testcases_bp.route('/schedule/create/<int:test_case_id>', methods=['GET', 'POST'])
@login_required
def create_schedule(test_case_id):
    test_case = TestCase.query.get_or_404(test_case_id)

    if not current_user.is_admin and current_user not in test_case.project.users:
        flash('Access denied')
        return redirect(url_for('dashboard'))

    if request.method == 'POST':
        schedule_type = request.form.get('schedule_type')
        schedule_time = request.form.get('schedule_time')
        schedule_days = request.form.get('schedule_days', '')

        schedule = ScheduledTest(
            test_case_id=test_case_id,
            schedule_type=schedule_type,
            schedule_time=schedule_time,
            schedule_days=schedule_days,
            created_by=current_user.id
        )

        hour, minute = schedule_time.split(':')

        if schedule_type == 'DAILY':
            trigger = CronTrigger(hour=int(hour), minute=int(minute))
        elif schedule_type == 'WEEKLY':
            days = schedule_days.split(',')
            trigger = CronTrigger(day_of_week=','.join(days), hour=int(hour), minute=int(minute))

        from dataqe_app import scheduler
        job_id = f'test_{test_case_id}_{uuid.uuid4().hex}'
        scheduler.add_job(
            func=run_scheduled_test,
            trigger=trigger,
            args=[test_case_id],
            id=job_id,
            replace_existing=True
        )

        db.session.add(schedule)
        db.session.commit()

        flash('Schedule created successfully')
        return redirect(url_for('testcase_detail', testcase_id=test_case_id))

    return render_template('create_schedule.html', test_case=test_case)


@testcases_bp.route('/debug/last-execution')
@login_required
def debug_last_execution():
    execution = TestExecution.query.order_by(TestExecution.execution_time.desc()).first()
    if execution:
        return jsonify({
            'id': execution.id,
            'test_case_id': execution.test_case_id,
            'status': execution.status,
            'error_message': execution.error_message,
            'execution_time': execution.execution_time.isoformat() if execution.execution_time else None,
            'end_time': execution.end_time.isoformat() if execution.end_time else None
        })
    return jsonify({'error': 'No executions found'})


@testcases_bp.route('/testcase/new', methods=['GET', 'POST'], endpoint='new_testcase')
@login_required
def new_testcase():
    """Create a new test case."""
<<<<<<< HEAD
    project_id = request.args.get('project_id') or request.form.get('project_id')
    if not project_id:
        flash('Project not specified', 'error')
        return redirect(url_for('dashboard'))

    project = Project.query.get_or_404(project_id)

    if not current_user.is_admin and current_user not in project.users:
        flash('Access denied', 'error')
        return redirect(url_for('dashboard'))

    connections = project.connections
=======
    team_id = request.args.get('team_id') or request.form.get('team_id') or current_user.team_id
    if not team_id:
        flash('Team not specified', 'error')
        return redirect(url_for('dashboard'))

    team = Team.query.get_or_404(team_id)

    if not current_user.is_admin and current_user.team_id != team.id:
        flash('Access denied', 'error')
        return redirect(url_for('dashboard'))

    connections = team.project.connections if team.project else []
>>>>>>> dc4b5690

    if request.method == 'POST':
        tcid = request.form.get('tcid')
        table_name = request.form.get('table_name')
        test_type = request.form.get('test_type')
        tc_name = request.form.get('tc_name')
        test_yn = 'Y' if request.form.get('test_yn') else 'N'
        src_conn_id = request.form.get('src_connection_id') or None
        tgt_conn_id = request.form.get('tgt_connection_id') or None
        delimiter = request.form.get('delimiter')
        filters = request.form.get('filters')
        pk_columns = request.form.get('pk_columns')
        date_fields = request.form.get('date_fields')
        percentage_fields = request.form.get('percentage_fields')
        threshold_percentage = request.form.get('threshold_percentage')
        header_columns = request.form.get('header_columns')
        skip_rows = request.form.get('skip_rows')
        src_sheet_name = request.form.get('src_sheet_name')
        tgt_sheet_name = request.form.get('tgt_sheet_name')
        src_input_type = request.form.get('src_input_type')
        tgt_input_type = request.form.get('tgt_input_type')
        src_query = request.form.get('src_query')
        tgt_query = request.form.get('tgt_query')

<<<<<<< HEAD
        project_input_folder = os.path.join(project.folder_path, 'input')
=======

        project_input_folder = os.path.join(team.project.folder_path, 'input') if team.project else current_app.config['UPLOAD_FOLDER']
>>>>>>> dc4b5690
        os.makedirs(project_input_folder, exist_ok=True)

        src_file = request.files.get('src_file')
        tgt_file = request.files.get('tgt_file')
        src_data_file = None
        tgt_data_file = None
        if src_input_type == 'query' and src_query:
            filename = f"{uuid.uuid4().hex}.sql"
            with open(os.path.join(project_input_folder, filename), 'w') as f:
                f.write(src_query)
            src_data_file = filename
        elif src_file and src_file.filename:
            filename = f"{uuid.uuid4().hex}_{secure_filename(src_file.filename)}"
            src_file.save(os.path.join(project_input_folder, filename))
            src_data_file = filename

        if tgt_input_type == 'query' and tgt_query:
            filename = f"{uuid.uuid4().hex}.sql"
            with open(os.path.join(project_input_folder, filename), 'w') as f:
                f.write(tgt_query)
            tgt_data_file = filename
        elif tgt_file and tgt_file.filename:
<<<<<<< HEAD
=======

>>>>>>> dc4b5690
            filename = f"{uuid.uuid4().hex}_{secure_filename(tgt_file.filename)}"
            tgt_file.save(os.path.join(project_input_folder, filename))
            tgt_data_file = filename

<<<<<<< HEAD
=======
            if src_file and src_file.filename:
                filename = f"{uuid.uuid4().hex}_{secure_filename(src_file.filename)}"
                src_file.save(os.path.join(project_input_folder, filename))
                src_data_file = filename
            if tgt_file and tgt_file.filename:
                filename = f"{uuid.uuid4().hex}_{secure_filename(tgt_file.filename)}"
                tgt_file.save(os.path.join(project_input_folder, filename))
                tgt_data_file = filename


>>>>>>> dc4b5690
        test_case = TestCase(
            tcid=tcid,
            tc_name=tc_name,
            table_name=table_name,
            test_type=test_type,
            test_yn=test_yn,
            src_data_file=src_data_file,
            tgt_data_file=tgt_data_file,
            src_connection_id=src_conn_id,
            tgt_connection_id=tgt_conn_id,
            filters=filters,
            delimiter=delimiter,
            pk_columns=pk_columns,
            date_fields=date_fields,
            percentage_fields=percentage_fields,
            threshold_percentage=threshold_percentage,
            header_columns=header_columns,
            skip_rows=skip_rows,
            src_sheet_name=src_sheet_name,
            tgt_sheet_name=tgt_sheet_name,
<<<<<<< HEAD
            project_id=project.id,
=======
            team_id=team.id,
>>>>>>> dc4b5690
            creator_id=current_user.id,
        )
        db.session.add(test_case)
        db.session.commit()

        flash('Test case created successfully', 'success')
<<<<<<< HEAD
        return redirect(url_for('projects.project_detail', project_id=project.id))
    return render_template('testcase_new.html', project=project, connections=connections)
=======
        return redirect(url_for('team_detail', team_id=team.id))

    return render_template('testcase_new.html', team=team, connections=connections)
>>>>>>> dc4b5690


@testcases_bp.route('/testcase/<int:testcase_id>/edit', methods=['GET', 'POST'], endpoint='edit_testcase')
@login_required
def edit_testcase(testcase_id):
    """Edit an existing test case."""
    test_case = TestCase.query.get_or_404(testcase_id)

<<<<<<< HEAD
    if not current_user.is_admin and current_user not in test_case.project.users:
        flash('Access denied', 'error')
        return redirect(url_for('dashboard'))

    project = test_case.project
    connections = project.connections
=======
    if not current_user.is_admin and current_user.team_id != test_case.team_id:
        flash('Access denied', 'error')
        return redirect(url_for('dashboard'))

    team = test_case.team
    connections = team.project.connections if team and team.project else []
>>>>>>> dc4b5690

    if request.method == 'POST':
        test_case.tcid = request.form.get('tcid')
        test_case.table_name = request.form.get('table_name')
        test_case.test_type = request.form.get('test_type')
        test_case.tc_name = request.form.get('tc_name')
        test_case.test_yn = 'Y' if request.form.get('test_yn') else 'N'
        test_case.src_connection_id = request.form.get('src_connection_id') or None
        test_case.tgt_connection_id = request.form.get('tgt_connection_id') or None
        test_case.delimiter = request.form.get('delimiter')
        test_case.filters = request.form.get('filters')
        test_case.pk_columns = request.form.get('pk_columns')
        test_case.date_fields = request.form.get('date_fields')
        test_case.percentage_fields = request.form.get('percentage_fields')
        test_case.threshold_percentage = request.form.get('threshold_percentage')
        test_case.header_columns = request.form.get('header_columns')
        test_case.skip_rows = request.form.get('skip_rows')
        test_case.src_sheet_name = request.form.get('src_sheet_name')
        test_case.tgt_sheet_name = request.form.get('tgt_sheet_name')
        src_input_type = request.form.get('src_input_type')
        tgt_input_type = request.form.get('tgt_input_type')
        src_query = request.form.get('src_query')
        tgt_query = request.form.get('tgt_query')

<<<<<<< HEAD
        project_input_folder = os.path.join(project.folder_path, 'input')
=======
        project_input_folder = os.path.join(team.project.folder_path, 'input') if team and team.project else current_app.config['UPLOAD_FOLDER']
>>>>>>> dc4b5690
        os.makedirs(project_input_folder, exist_ok=True)

        src_file = request.files.get('src_file')
        if src_input_type == 'query' and src_query:
            if test_case.src_data_file:
                old_path = os.path.join(project_input_folder, test_case.src_data_file)
                if os.path.exists(old_path):
                    os.remove(old_path)
            filename = f"{uuid.uuid4().hex}.sql"
            with open(os.path.join(project_input_folder, filename), 'w') as f:
                f.write(src_query)
            test_case.src_data_file = filename
        elif src_file and src_file.filename:
<<<<<<< HEAD
=======

>>>>>>> dc4b5690
            if test_case.src_data_file:
                old_path = os.path.join(project_input_folder, test_case.src_data_file)
                if os.path.exists(old_path):
                    os.remove(old_path)
            filename = f"{uuid.uuid4().hex}_{secure_filename(src_file.filename)}"
            src_file.save(os.path.join(project_input_folder, filename))
            test_case.src_data_file = filename

<<<<<<< HEAD
=======

            if src_file and src_file.filename:
                if test_case.src_data_file:
                    old_path = os.path.join(project_input_folder, test_case.src_data_file)
                    if os.path.exists(old_path):
                        os.remove(old_path)
                filename = f"{uuid.uuid4().hex}_{secure_filename(src_file.filename)}"
                src_file.save(os.path.join(project_input_folder, filename))
                test_case.src_data_file = filename


>>>>>>> dc4b5690
        tgt_file = request.files.get('tgt_file')
        if tgt_input_type == 'query' and tgt_query:
            if test_case.tgt_data_file:
                old_path = os.path.join(project_input_folder, test_case.tgt_data_file)
                if os.path.exists(old_path):
                    os.remove(old_path)
            filename = f"{uuid.uuid4().hex}.sql"
            with open(os.path.join(project_input_folder, filename), 'w') as f:
                f.write(tgt_query)
            test_case.tgt_data_file = filename
        elif tgt_file and tgt_file.filename:
<<<<<<< HEAD
=======

>>>>>>> dc4b5690
            if test_case.tgt_data_file:
                old_path = os.path.join(project_input_folder, test_case.tgt_data_file)
                if os.path.exists(old_path):
                    os.remove(old_path)
            filename = f"{uuid.uuid4().hex}_{secure_filename(tgt_file.filename)}"
            tgt_file.save(os.path.join(project_input_folder, filename))
            test_case.tgt_data_file = filename

<<<<<<< HEAD
=======

            if tgt_file and tgt_file.filename:
                if test_case.tgt_data_file:
                    old_path = os.path.join(project_input_folder, test_case.tgt_data_file)
                    if os.path.exists(old_path):
                        os.remove(old_path)
                filename = f"{uuid.uuid4().hex}_{secure_filename(tgt_file.filename)}"
                tgt_file.save(os.path.join(project_input_folder, filename))
                test_case.tgt_data_file = filename


>>>>>>> dc4b5690
        db.session.commit()

        flash('Test case updated successfully', 'success')
        return redirect(url_for('testcase_detail', testcase_id=test_case.id))

<<<<<<< HEAD
    src_sql = None
    tgt_sql = None
    project_input_folder = os.path.join(project.folder_path, 'input')
=======

    src_sql = None
    tgt_sql = None
    project_input_folder = os.path.join(team.project.folder_path, 'input') if team and team.project else current_app.config['UPLOAD_FOLDER']
>>>>>>> dc4b5690
    if test_case.src_data_file:
        src_path = os.path.join(project_input_folder, test_case.src_data_file)
        if os.path.exists(src_path):
            with open(src_path) as f:
                src_sql = f.read()
    if test_case.tgt_data_file:
        tgt_path = os.path.join(project_input_folder, test_case.tgt_data_file)
        if os.path.exists(tgt_path):
            with open(tgt_path) as f:
                tgt_sql = f.read()

<<<<<<< HEAD
    return render_template('testcase_edit.html', project=project, test_case=test_case, connections=connections, src_sql=src_sql, tgt_sql=tgt_sql)
=======
    return render_template('testcase_edit.html', team=team, test_case=test_case, connections=connections, src_sql=src_sql, tgt_sql=tgt_sql)

>>>>>>> dc4b5690

@testcases_bp.route('/testcase/<int:testcase_id>', methods=['GET'])
@login_required
def testcase_detail(testcase_id):
    """Display detailed information about a test case."""
    test_case = TestCase.query.get_or_404(testcase_id)

<<<<<<< HEAD
    if not current_user.is_admin and current_user not in test_case.project.users:
=======
    if not current_user.is_admin and current_user.team_id != test_case.team_id:
>>>>>>> dc4b5690
        flash('Access denied', 'error')
        return redirect(url_for('dashboard'))

    project_input_folder = os.path.join(
<<<<<<< HEAD
        test_case.project.folder_path, 'input'
    )
=======
        test_case.team.project.folder_path, 'input'
    ) if test_case.team and test_case.team.project else current_app.config['UPLOAD_FOLDER']
>>>>>>> dc4b5690
    src_sql = None
    tgt_sql = None
    if test_case.src_data_file:
        src_path = os.path.join(project_input_folder, test_case.src_data_file)
        if os.path.exists(src_path):
            with open(src_path) as f:
                src_sql = f.read()
    if test_case.tgt_data_file:
        tgt_path = os.path.join(project_input_folder, test_case.tgt_data_file)
        if os.path.exists(tgt_path):
            with open(tgt_path) as f:
                tgt_sql = f.read()

    sorted_executions = sorted(
        test_case.executions,
        key=lambda e: e.execution_time or datetime.min,
        reverse=True
    )
<<<<<<< HEAD

    return render_template(
        'testcase_detail.html',
        test_case=test_case,
        src_sql=src_sql,
        tgt_sql=tgt_sql,
        sorted_executions=sorted_executions[:10]
    )
=======

    return render_template(
        'testcase_detail.html',
        test_case=test_case,
        src_sql=src_sql,
        tgt_sql=tgt_sql,
        sorted_executions=sorted_executions[:10]
    )

>>>>>>> dc4b5690
<|MERGE_RESOLUTION|>--- conflicted
+++ resolved
@@ -1,11 +1,7 @@
 from flask import Blueprint, render_template, request, redirect, url_for, flash, jsonify, current_app
 from flask_login import login_required, current_user
 from dataqe_app import db
-<<<<<<< HEAD
 from dataqe_app.models import TestCase, ScheduledTest, TestExecution, TestMismatch, User, Project
-=======
-from dataqe_app.models import TestCase, ScheduledTest, TestExecution, TestMismatch, User, Team
->>>>>>> dc4b5690
 from dataqe_app.utils.helpers import run_scheduled_test
 from datetime import datetime
 import os
@@ -129,7 +125,7 @@
 @login_required
 def new_testcase():
     """Create a new test case."""
-<<<<<<< HEAD
+
     project_id = request.args.get('project_id') or request.form.get('project_id')
     if not project_id:
         flash('Project not specified', 'error')
@@ -142,20 +138,7 @@
         return redirect(url_for('dashboard'))
 
     connections = project.connections
-=======
-    team_id = request.args.get('team_id') or request.form.get('team_id') or current_user.team_id
-    if not team_id:
-        flash('Team not specified', 'error')
-        return redirect(url_for('dashboard'))
-
-    team = Team.query.get_or_404(team_id)
-
-    if not current_user.is_admin and current_user.team_id != team.id:
-        flash('Access denied', 'error')
-        return redirect(url_for('dashboard'))
-
-    connections = team.project.connections if team.project else []
->>>>>>> dc4b5690
+
 
     if request.method == 'POST':
         tcid = request.form.get('tcid')
@@ -180,12 +163,9 @@
         src_query = request.form.get('src_query')
         tgt_query = request.form.get('tgt_query')
 
-<<<<<<< HEAD
+
         project_input_folder = os.path.join(project.folder_path, 'input')
-=======
-
-        project_input_folder = os.path.join(team.project.folder_path, 'input') if team.project else current_app.config['UPLOAD_FOLDER']
->>>>>>> dc4b5690
+
         os.makedirs(project_input_folder, exist_ok=True)
 
         src_file = request.files.get('src_file')
@@ -208,16 +188,12 @@
                 f.write(tgt_query)
             tgt_data_file = filename
         elif tgt_file and tgt_file.filename:
-<<<<<<< HEAD
-=======
-
->>>>>>> dc4b5690
+
             filename = f"{uuid.uuid4().hex}_{secure_filename(tgt_file.filename)}"
             tgt_file.save(os.path.join(project_input_folder, filename))
             tgt_data_file = filename
 
-<<<<<<< HEAD
-=======
+
             if src_file and src_file.filename:
                 filename = f"{uuid.uuid4().hex}_{secure_filename(src_file.filename)}"
                 src_file.save(os.path.join(project_input_folder, filename))
@@ -228,7 +204,7 @@
                 tgt_data_file = filename
 
 
->>>>>>> dc4b5690
+
         test_case = TestCase(
             tcid=tcid,
             tc_name=tc_name,
@@ -249,25 +225,19 @@
             skip_rows=skip_rows,
             src_sheet_name=src_sheet_name,
             tgt_sheet_name=tgt_sheet_name,
-<<<<<<< HEAD
+
             project_id=project.id,
-=======
-            team_id=team.id,
->>>>>>> dc4b5690
+
             creator_id=current_user.id,
         )
         db.session.add(test_case)
         db.session.commit()
 
         flash('Test case created successfully', 'success')
-<<<<<<< HEAD
+
         return redirect(url_for('projects.project_detail', project_id=project.id))
     return render_template('testcase_new.html', project=project, connections=connections)
-=======
-        return redirect(url_for('team_detail', team_id=team.id))
-
-    return render_template('testcase_new.html', team=team, connections=connections)
->>>>>>> dc4b5690
+
 
 
 @testcases_bp.route('/testcase/<int:testcase_id>/edit', methods=['GET', 'POST'], endpoint='edit_testcase')
@@ -276,21 +246,14 @@
     """Edit an existing test case."""
     test_case = TestCase.query.get_or_404(testcase_id)
 
-<<<<<<< HEAD
+
     if not current_user.is_admin and current_user not in test_case.project.users:
         flash('Access denied', 'error')
         return redirect(url_for('dashboard'))
 
     project = test_case.project
     connections = project.connections
-=======
-    if not current_user.is_admin and current_user.team_id != test_case.team_id:
-        flash('Access denied', 'error')
-        return redirect(url_for('dashboard'))
-
-    team = test_case.team
-    connections = team.project.connections if team and team.project else []
->>>>>>> dc4b5690
+
 
     if request.method == 'POST':
         test_case.tcid = request.form.get('tcid')
@@ -315,11 +278,9 @@
         src_query = request.form.get('src_query')
         tgt_query = request.form.get('tgt_query')
 
-<<<<<<< HEAD
+
         project_input_folder = os.path.join(project.folder_path, 'input')
-=======
-        project_input_folder = os.path.join(team.project.folder_path, 'input') if team and team.project else current_app.config['UPLOAD_FOLDER']
->>>>>>> dc4b5690
+
         os.makedirs(project_input_folder, exist_ok=True)
 
         src_file = request.files.get('src_file')
@@ -333,10 +294,7 @@
                 f.write(src_query)
             test_case.src_data_file = filename
         elif src_file and src_file.filename:
-<<<<<<< HEAD
-=======
-
->>>>>>> dc4b5690
+
             if test_case.src_data_file:
                 old_path = os.path.join(project_input_folder, test_case.src_data_file)
                 if os.path.exists(old_path):
@@ -345,8 +303,7 @@
             src_file.save(os.path.join(project_input_folder, filename))
             test_case.src_data_file = filename
 
-<<<<<<< HEAD
-=======
+
 
             if src_file and src_file.filename:
                 if test_case.src_data_file:
@@ -358,7 +315,7 @@
                 test_case.src_data_file = filename
 
 
->>>>>>> dc4b5690
+
         tgt_file = request.files.get('tgt_file')
         if tgt_input_type == 'query' and tgt_query:
             if test_case.tgt_data_file:
@@ -370,10 +327,7 @@
                 f.write(tgt_query)
             test_case.tgt_data_file = filename
         elif tgt_file and tgt_file.filename:
-<<<<<<< HEAD
-=======
-
->>>>>>> dc4b5690
+
             if test_case.tgt_data_file:
                 old_path = os.path.join(project_input_folder, test_case.tgt_data_file)
                 if os.path.exists(old_path):
@@ -382,8 +336,7 @@
             tgt_file.save(os.path.join(project_input_folder, filename))
             test_case.tgt_data_file = filename
 
-<<<<<<< HEAD
-=======
+
 
             if tgt_file and tgt_file.filename:
                 if test_case.tgt_data_file:
@@ -395,22 +348,17 @@
                 test_case.tgt_data_file = filename
 
 
->>>>>>> dc4b5690
+
         db.session.commit()
 
         flash('Test case updated successfully', 'success')
         return redirect(url_for('testcase_detail', testcase_id=test_case.id))
 
-<<<<<<< HEAD
+
     src_sql = None
     tgt_sql = None
     project_input_folder = os.path.join(project.folder_path, 'input')
-=======
-
-    src_sql = None
-    tgt_sql = None
-    project_input_folder = os.path.join(team.project.folder_path, 'input') if team and team.project else current_app.config['UPLOAD_FOLDER']
->>>>>>> dc4b5690
+
     if test_case.src_data_file:
         src_path = os.path.join(project_input_folder, test_case.src_data_file)
         if os.path.exists(src_path):
@@ -422,12 +370,8 @@
             with open(tgt_path) as f:
                 tgt_sql = f.read()
 
-<<<<<<< HEAD
     return render_template('testcase_edit.html', project=project, test_case=test_case, connections=connections, src_sql=src_sql, tgt_sql=tgt_sql)
-=======
-    return render_template('testcase_edit.html', team=team, test_case=test_case, connections=connections, src_sql=src_sql, tgt_sql=tgt_sql)
-
->>>>>>> dc4b5690
+
 
 @testcases_bp.route('/testcase/<int:testcase_id>', methods=['GET'])
 @login_required
@@ -435,22 +379,17 @@
     """Display detailed information about a test case."""
     test_case = TestCase.query.get_or_404(testcase_id)
 
-<<<<<<< HEAD
+
     if not current_user.is_admin and current_user not in test_case.project.users:
-=======
-    if not current_user.is_admin and current_user.team_id != test_case.team_id:
->>>>>>> dc4b5690
+
         flash('Access denied', 'error')
         return redirect(url_for('dashboard'))
 
     project_input_folder = os.path.join(
-<<<<<<< HEAD
         test_case.project.folder_path, 'input'
     )
-=======
-        test_case.team.project.folder_path, 'input'
-    ) if test_case.team and test_case.team.project else current_app.config['UPLOAD_FOLDER']
->>>>>>> dc4b5690
+
+
     src_sql = None
     tgt_sql = None
     if test_case.src_data_file:
@@ -469,7 +408,6 @@
         key=lambda e: e.execution_time or datetime.min,
         reverse=True
     )
-<<<<<<< HEAD
 
     return render_template(
         'testcase_detail.html',
@@ -478,14 +416,4 @@
         tgt_sql=tgt_sql,
         sorted_executions=sorted_executions[:10]
     )
-=======
-
-    return render_template(
-        'testcase_detail.html',
-        test_case=test_case,
-        src_sql=src_sql,
-        tgt_sql=tgt_sql,
-        sorted_executions=sorted_executions[:10]
-    )
-
->>>>>>> dc4b5690
+
