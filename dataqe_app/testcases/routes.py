--- conflicted
+++ resolved
@@ -156,13 +156,11 @@
         skip_rows = request.form.get('skip_rows')
         src_sheet_name = request.form.get('src_sheet_name')
         tgt_sheet_name = request.form.get('tgt_sheet_name')
-<<<<<<< HEAD
         src_input_type = request.form.get('src_input_type')
         tgt_input_type = request.form.get('tgt_input_type')
         src_query = request.form.get('src_query')
         tgt_query = request.form.get('tgt_query')
-=======
->>>>>>> 5294fa79
+
 
         project_input_folder = os.path.join(team.project.folder_path, 'input') if team.project else current_app.config['UPLOAD_FOLDER']
         os.makedirs(project_input_folder, exist_ok=True)
@@ -171,7 +169,6 @@
         tgt_file = request.files.get('tgt_file')
         src_data_file = None
         tgt_data_file = None
-<<<<<<< HEAD
         if src_input_type == 'query' and src_query:
             filename = f"{uuid.uuid4().hex}.sql"
             with open(os.path.join(project_input_folder, filename), 'w') as f:
@@ -188,13 +185,11 @@
                 f.write(tgt_query)
             tgt_data_file = filename
         elif tgt_file and tgt_file.filename:
-=======
         if src_file and src_file.filename:
             filename = f"{uuid.uuid4().hex}_{secure_filename(src_file.filename)}"
             src_file.save(os.path.join(project_input_folder, filename))
             src_data_file = filename
         if tgt_file and tgt_file.filename:
->>>>>>> 5294fa79
             filename = f"{uuid.uuid4().hex}_{secure_filename(tgt_file.filename)}"
             tgt_file.save(os.path.join(project_input_folder, filename))
             tgt_data_file = filename
@@ -262,19 +257,15 @@
         test_case.skip_rows = request.form.get('skip_rows')
         test_case.src_sheet_name = request.form.get('src_sheet_name')
         test_case.tgt_sheet_name = request.form.get('tgt_sheet_name')
-<<<<<<< HEAD
         src_input_type = request.form.get('src_input_type')
         tgt_input_type = request.form.get('tgt_input_type')
         src_query = request.form.get('src_query')
         tgt_query = request.form.get('tgt_query')
-=======
->>>>>>> 5294fa79
 
         project_input_folder = os.path.join(team.project.folder_path, 'input') if team and team.project else current_app.config['UPLOAD_FOLDER']
         os.makedirs(project_input_folder, exist_ok=True)
 
         src_file = request.files.get('src_file')
-<<<<<<< HEAD
         if src_input_type == 'query' and src_query:
             if test_case.src_data_file:
                 old_path = os.path.join(project_input_folder, test_case.src_data_file)
@@ -285,9 +276,8 @@
                 f.write(src_query)
             test_case.src_data_file = filename
         elif src_file and src_file.filename:
-=======
+
         if src_file and src_file.filename:
->>>>>>> 5294fa79
             if test_case.src_data_file:
                 old_path = os.path.join(project_input_folder, test_case.src_data_file)
                 if os.path.exists(old_path):
@@ -297,7 +287,6 @@
             test_case.src_data_file = filename
 
         tgt_file = request.files.get('tgt_file')
-<<<<<<< HEAD
         if tgt_input_type == 'query' and tgt_query:
             if test_case.tgt_data_file:
                 old_path = os.path.join(project_input_folder, test_case.tgt_data_file)
@@ -308,9 +297,8 @@
                 f.write(tgt_query)
             test_case.tgt_data_file = filename
         elif tgt_file and tgt_file.filename:
-=======
+
         if tgt_file and tgt_file.filename:
->>>>>>> 5294fa79
             if test_case.tgt_data_file:
                 old_path = os.path.join(project_input_folder, test_case.tgt_data_file)
                 if os.path.exists(old_path):
@@ -323,7 +311,7 @@
 
         flash('Test case updated successfully', 'success')
         return redirect(url_for('testcase_detail', testcase_id=test_case.id))
-<<<<<<< HEAD
+
 
     src_sql = None
     tgt_sql = None
@@ -340,7 +328,3 @@
                 tgt_sql = f.read()
 
     return render_template('testcase_edit.html', team=team, test_case=test_case, connections=connections, src_sql=src_sql, tgt_sql=tgt_sql)
-=======
-
-    return render_template('testcase_edit.html', team=team, test_case=test_case, connections=connections, src_sql=None, tgt_sql=None)
->>>>>>> 5294fa79
