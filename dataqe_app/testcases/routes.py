from flask import Blueprint, render_template, request, redirect, url_for, flash, jsonify, current_app
from flask_login import login_required, current_user
from dataqe_app import db
from dataqe_app.models import TestCase, ScheduledTest, TestExecution, TestMismatch, User, Team
from dataqe_app.utils.helpers import run_scheduled_test
from datetime import datetime
import os
import uuid
from werkzeug.utils import secure_filename
from apscheduler.triggers.cron import CronTrigger


testcases_bp = Blueprint('testcases', __name__)

@testcases_bp.route('/testcase/<int:testcase_id>/delete', methods=['POST'])
@login_required
def delete_testcase(testcase_id):
    test_case = TestCase.query.get_or_404(testcase_id)

    if not current_user.is_admin and current_user.team_id != test_case.team_id:
        flash('Access denied', 'error')
        return redirect(url_for('dashboard'))

    team_id = test_case.team_id
    tcid = test_case.tcid
    project = test_case.team.project
    project_input_folder = os.path.join(project.folder_path, 'input')

    # Delete source and target files if they exist
    for data_file in [test_case.src_data_file, test_case.tgt_data_file]:
        if data_file:
            file_path = os.path.join(project_input_folder, data_file)
            if os.path.exists(file_path):
                try:
                    os.remove(file_path)
                except Exception as e:
                    print(f"Error deleting file {file_path}: {e}")

    # Delete schedules
    ScheduledTest.query.filter_by(test_case_id=testcase_id).delete()

    # Delete executions and mismatches
    for execution in TestExecution.query.filter_by(test_case_id=testcase_id).all():
        TestMismatch.query.filter_by(execution_id=execution.id).delete()
        if execution.log_file and os.path.exists(execution.log_file):
            try:
                os.remove(execution.log_file)
            except Exception as e:
                print(f"Error deleting log file: {e}")

    TestExecution.query.filter_by(test_case_id=testcase_id).delete()
    db.session.delete(test_case)
    db.session.commit()

    flash(f'Test case {tcid} deleted successfully', 'success')
    return redirect(url_for('dashboard') if not current_user.is_admin else url_for('team_detail', team_id=team_id))


@testcases_bp.route('/schedule/create/<int:test_case_id>', methods=['GET', 'POST'])
@login_required
def create_schedule(test_case_id):
    test_case = TestCase.query.get_or_404(test_case_id)

    if not current_user.is_admin and current_user.team_id != test_case.team_id:
        flash('Access denied')
        return redirect(url_for('dashboard'))

    if request.method == 'POST':
        schedule_type = request.form.get('schedule_type')
        schedule_time = request.form.get('schedule_time')
        schedule_days = request.form.get('schedule_days', '')

        schedule = ScheduledTest(
            test_case_id=test_case_id,
            schedule_type=schedule_type,
            schedule_time=schedule_time,
            schedule_days=schedule_days,
            created_by=current_user.id
        )

        hour, minute = schedule_time.split(':')

        if schedule_type == 'DAILY':
            trigger = CronTrigger(hour=int(hour), minute=int(minute))
        elif schedule_type == 'WEEKLY':
            days = schedule_days.split(',')
            trigger = CronTrigger(day_of_week=','.join(days), hour=int(hour), minute=int(minute))

        from dataqe_app import scheduler
        job_id = f'test_{test_case_id}_{uuid.uuid4().hex}'
        scheduler.add_job(
            func=run_scheduled_test,
            trigger=trigger,
            args=[test_case_id],
            id=job_id,
            replace_existing=True
        )

        db.session.add(schedule)
        db.session.commit()

        flash('Schedule created successfully')
        return redirect(url_for('testcase_detail', testcase_id=test_case_id))

    return render_template('create_schedule.html', test_case=test_case)


@testcases_bp.route('/debug/last-execution')
@login_required
def debug_last_execution():
    execution = TestExecution.query.order_by(TestExecution.execution_time.desc()).first()
    if execution:
        return jsonify({
            'id': execution.id,
            'test_case_id': execution.test_case_id,
            'status': execution.status,
            'error_message': execution.error_message,
            'execution_time': execution.execution_time.isoformat() if execution.execution_time else None,
            'end_time': execution.end_time.isoformat() if execution.end_time else None
        })
    return jsonify({'error': 'No executions found'})


@testcases_bp.route('/testcase/new', methods=['GET', 'POST'], endpoint='new_testcase')
@login_required
def new_testcase():
    """Create a new test case."""
    team_id = request.args.get('team_id') or request.form.get('team_id') or current_user.team_id
    if not team_id:
        flash('Team not specified', 'error')
        return redirect(url_for('dashboard'))

    team = Team.query.get_or_404(team_id)

    if not current_user.is_admin and current_user.team_id != team.id:
        flash('Access denied', 'error')
        return redirect(url_for('dashboard'))

    connections = team.project.connections if team.project else []

    if request.method == 'POST':
        tcid = request.form.get('tcid')
        table_name = request.form.get('table_name')
        test_type = request.form.get('test_type')
        tc_name = request.form.get('tc_name')
        test_yn = 'Y' if request.form.get('test_yn') else 'N'
        src_conn_id = request.form.get('src_connection_id') or None
        tgt_conn_id = request.form.get('tgt_connection_id') or None
        delimiter = request.form.get('delimiter')
        filters = request.form.get('filters')
        pk_columns = request.form.get('pk_columns')
        date_fields = request.form.get('date_fields')
        percentage_fields = request.form.get('percentage_fields')
        threshold_percentage = request.form.get('threshold_percentage')
        header_columns = request.form.get('header_columns')
        skip_rows = request.form.get('skip_rows')
        src_sheet_name = request.form.get('src_sheet_name')
        tgt_sheet_name = request.form.get('tgt_sheet_name')
        src_input_type = request.form.get('src_input_type')
        tgt_input_type = request.form.get('tgt_input_type')
        src_query = request.form.get('src_query')
        tgt_query = request.form.get('tgt_query')

<<<<<<< HEAD
=======

>>>>>>> 4d4bb40d
        project_input_folder = os.path.join(team.project.folder_path, 'input') if team.project else current_app.config['UPLOAD_FOLDER']
        os.makedirs(project_input_folder, exist_ok=True)

        src_file = request.files.get('src_file')
        tgt_file = request.files.get('tgt_file')
        src_data_file = None
        tgt_data_file = None
        if src_input_type == 'query' and src_query:
            filename = f"{uuid.uuid4().hex}.sql"
            with open(os.path.join(project_input_folder, filename), 'w') as f:
                f.write(src_query)
            src_data_file = filename
        elif src_file and src_file.filename:
            filename = f"{uuid.uuid4().hex}_{secure_filename(src_file.filename)}"
            src_file.save(os.path.join(project_input_folder, filename))
            src_data_file = filename

        if tgt_input_type == 'query' and tgt_query:
            filename = f"{uuid.uuid4().hex}.sql"
            with open(os.path.join(project_input_folder, filename), 'w') as f:
                f.write(tgt_query)
            tgt_data_file = filename
        elif tgt_file and tgt_file.filename:
<<<<<<< HEAD
            filename = f"{uuid.uuid4().hex}_{secure_filename(tgt_file.filename)}"
            tgt_file.save(os.path.join(project_input_folder, filename))
            tgt_data_file = filename
=======
            if src_file and src_file.filename:
                filename = f"{uuid.uuid4().hex}_{secure_filename(src_file.filename)}"
                src_file.save(os.path.join(project_input_folder, filename))
                src_data_file = filename
            if tgt_file and tgt_file.filename:
                filename = f"{uuid.uuid4().hex}_{secure_filename(tgt_file.filename)}"
                tgt_file.save(os.path.join(project_input_folder, filename))
                tgt_data_file = filename
>>>>>>> 4d4bb40d

        test_case = TestCase(
            tcid=tcid,
            tc_name=tc_name,
            table_name=table_name,
            test_type=test_type,
            test_yn=test_yn,
            src_data_file=src_data_file,
            tgt_data_file=tgt_data_file,
            src_connection_id=src_conn_id,
            tgt_connection_id=tgt_conn_id,
            filters=filters,
            delimiter=delimiter,
            pk_columns=pk_columns,
            date_fields=date_fields,
            percentage_fields=percentage_fields,
            threshold_percentage=threshold_percentage,
            header_columns=header_columns,
            skip_rows=skip_rows,
            src_sheet_name=src_sheet_name,
            tgt_sheet_name=tgt_sheet_name,
            team_id=team.id,
            creator_id=current_user.id,
        )
        db.session.add(test_case)
        db.session.commit()

        flash('Test case created successfully', 'success')
        return redirect(url_for('team_detail', team_id=team.id))

    return render_template('testcase_new.html', team=team, connections=connections)


@testcases_bp.route('/testcase/<int:testcase_id>/edit', methods=['GET', 'POST'], endpoint='edit_testcase')
@login_required
def edit_testcase(testcase_id):
    """Edit an existing test case."""
    test_case = TestCase.query.get_or_404(testcase_id)

    if not current_user.is_admin and current_user.team_id != test_case.team_id:
        flash('Access denied', 'error')
        return redirect(url_for('dashboard'))

    team = test_case.team
    connections = team.project.connections if team and team.project else []

    if request.method == 'POST':
        test_case.tcid = request.form.get('tcid')
        test_case.table_name = request.form.get('table_name')
        test_case.test_type = request.form.get('test_type')
        test_case.tc_name = request.form.get('tc_name')
        test_case.test_yn = 'Y' if request.form.get('test_yn') else 'N'
        test_case.src_connection_id = request.form.get('src_connection_id') or None
        test_case.tgt_connection_id = request.form.get('tgt_connection_id') or None
        test_case.delimiter = request.form.get('delimiter')
        test_case.filters = request.form.get('filters')
        test_case.pk_columns = request.form.get('pk_columns')
        test_case.date_fields = request.form.get('date_fields')
        test_case.percentage_fields = request.form.get('percentage_fields')
        test_case.threshold_percentage = request.form.get('threshold_percentage')
        test_case.header_columns = request.form.get('header_columns')
        test_case.skip_rows = request.form.get('skip_rows')
        test_case.src_sheet_name = request.form.get('src_sheet_name')
        test_case.tgt_sheet_name = request.form.get('tgt_sheet_name')
        src_input_type = request.form.get('src_input_type')
        tgt_input_type = request.form.get('tgt_input_type')
        src_query = request.form.get('src_query')
        tgt_query = request.form.get('tgt_query')

        project_input_folder = os.path.join(team.project.folder_path, 'input') if team and team.project else current_app.config['UPLOAD_FOLDER']
        os.makedirs(project_input_folder, exist_ok=True)

        src_file = request.files.get('src_file')
        if src_input_type == 'query' and src_query:
            if test_case.src_data_file:
                old_path = os.path.join(project_input_folder, test_case.src_data_file)
                if os.path.exists(old_path):
                    os.remove(old_path)
            filename = f"{uuid.uuid4().hex}.sql"
            with open(os.path.join(project_input_folder, filename), 'w') as f:
                f.write(src_query)
            test_case.src_data_file = filename
        elif src_file and src_file.filename:
<<<<<<< HEAD
            if test_case.src_data_file:
                old_path = os.path.join(project_input_folder, test_case.src_data_file)
                if os.path.exists(old_path):
                    os.remove(old_path)
            filename = f"{uuid.uuid4().hex}_{secure_filename(src_file.filename)}"
            src_file.save(os.path.join(project_input_folder, filename))
            test_case.src_data_file = filename
=======

            if src_file and src_file.filename:
                if test_case.src_data_file:
                    old_path = os.path.join(project_input_folder, test_case.src_data_file)
                    if os.path.exists(old_path):
                        os.remove(old_path)
                filename = f"{uuid.uuid4().hex}_{secure_filename(src_file.filename)}"
                src_file.save(os.path.join(project_input_folder, filename))
                test_case.src_data_file = filename
>>>>>>> 4d4bb40d

        tgt_file = request.files.get('tgt_file')
        if tgt_input_type == 'query' and tgt_query:
            if test_case.tgt_data_file:
                old_path = os.path.join(project_input_folder, test_case.tgt_data_file)
                if os.path.exists(old_path):
                    os.remove(old_path)
            filename = f"{uuid.uuid4().hex}.sql"
            with open(os.path.join(project_input_folder, filename), 'w') as f:
                f.write(tgt_query)
            test_case.tgt_data_file = filename
        elif tgt_file and tgt_file.filename:
<<<<<<< HEAD
            if test_case.tgt_data_file:
                old_path = os.path.join(project_input_folder, test_case.tgt_data_file)
                if os.path.exists(old_path):
                    os.remove(old_path)
            filename = f"{uuid.uuid4().hex}_{secure_filename(tgt_file.filename)}"
            tgt_file.save(os.path.join(project_input_folder, filename))
            test_case.tgt_data_file = filename
=======

            if tgt_file and tgt_file.filename:
                if test_case.tgt_data_file:
                    old_path = os.path.join(project_input_folder, test_case.tgt_data_file)
                    if os.path.exists(old_path):
                        os.remove(old_path)
                filename = f"{uuid.uuid4().hex}_{secure_filename(tgt_file.filename)}"
                tgt_file.save(os.path.join(project_input_folder, filename))
                test_case.tgt_data_file = filename
>>>>>>> 4d4bb40d

        db.session.commit()

        flash('Test case updated successfully', 'success')
        return redirect(url_for('testcase_detail', testcase_id=test_case.id))

<<<<<<< HEAD
    src_sql = None
    tgt_sql = None
    project_input_folder = os.path.join(team.project.folder_path, 'input') if team and team.project else current_app.config['UPLOAD_FOLDER']
    if test_case.src_data_file:
        src_path = os.path.join(project_input_folder, test_case.src_data_file)
        if os.path.exists(src_path):
            with open(src_path) as f:
                src_sql = f.read()
    if test_case.tgt_data_file:
        tgt_path = os.path.join(project_input_folder, test_case.tgt_data_file)
        if os.path.exists(tgt_path):
            with open(tgt_path) as f:
                tgt_sql = f.read()

    return render_template('testcase_edit.html', team=team, test_case=test_case, connections=connections, src_sql=src_sql, tgt_sql=tgt_sql)

@testcases_bp.route('/testcase/<int:testcase_id>', methods=['GET'])
@login_required
def testcase_detail(testcase_id):
    """Display detailed information about a test case."""
    test_case = TestCase.query.get_or_404(testcase_id)

    if not current_user.is_admin and current_user.team_id != test_case.team_id:
        flash('Access denied', 'error')
        return redirect(url_for('dashboard'))

    project_input_folder = os.path.join(
        test_case.team.project.folder_path, 'input'
    ) if test_case.team and test_case.team.project else current_app.config['UPLOAD_FOLDER']
    src_sql = None
    tgt_sql = None
=======

    src_sql = None
    tgt_sql = None
    project_input_folder = os.path.join(team.project.folder_path, 'input') if team and team.project else current_app.config['UPLOAD_FOLDER']
>>>>>>> 4d4bb40d
    if test_case.src_data_file:
        src_path = os.path.join(project_input_folder, test_case.src_data_file)
        if os.path.exists(src_path):
            with open(src_path) as f:
                src_sql = f.read()
    if test_case.tgt_data_file:
        tgt_path = os.path.join(project_input_folder, test_case.tgt_data_file)
        if os.path.exists(tgt_path):
            with open(tgt_path) as f:
                tgt_sql = f.read()
<<<<<<< HEAD

    sorted_executions = sorted(
        test_case.executions,
        key=lambda e: e.execution_time or datetime.min,
        reverse=True
    )

    return render_template(
        'testcase_detail.html',
        test_case=test_case,
        src_sql=src_sql,
        tgt_sql=tgt_sql,
        sorted_executions=sorted_executions[:10]
    )
=======

    return render_template('testcase_edit.html', team=team, test_case=test_case, connections=connections, src_sql=src_sql, tgt_sql=tgt_sql)
>>>>>>> 4d4bb40d
<|MERGE_RESOLUTION|>--- conflicted
+++ resolved
@@ -161,10 +161,7 @@
         src_query = request.form.get('src_query')
         tgt_query = request.form.get('tgt_query')
 
-<<<<<<< HEAD
-=======
-
->>>>>>> 4d4bb40d
+
         project_input_folder = os.path.join(team.project.folder_path, 'input') if team.project else current_app.config['UPLOAD_FOLDER']
         os.makedirs(project_input_folder, exist_ok=True)
 
@@ -188,11 +185,11 @@
                 f.write(tgt_query)
             tgt_data_file = filename
         elif tgt_file and tgt_file.filename:
-<<<<<<< HEAD
+
             filename = f"{uuid.uuid4().hex}_{secure_filename(tgt_file.filename)}"
             tgt_file.save(os.path.join(project_input_folder, filename))
             tgt_data_file = filename
-=======
+
             if src_file and src_file.filename:
                 filename = f"{uuid.uuid4().hex}_{secure_filename(src_file.filename)}"
                 src_file.save(os.path.join(project_input_folder, filename))
@@ -201,7 +198,7 @@
                 filename = f"{uuid.uuid4().hex}_{secure_filename(tgt_file.filename)}"
                 tgt_file.save(os.path.join(project_input_folder, filename))
                 tgt_data_file = filename
->>>>>>> 4d4bb40d
+
 
         test_case = TestCase(
             tcid=tcid,
@@ -285,7 +282,7 @@
                 f.write(src_query)
             test_case.src_data_file = filename
         elif src_file and src_file.filename:
-<<<<<<< HEAD
+
             if test_case.src_data_file:
                 old_path = os.path.join(project_input_folder, test_case.src_data_file)
                 if os.path.exists(old_path):
@@ -293,7 +290,7 @@
             filename = f"{uuid.uuid4().hex}_{secure_filename(src_file.filename)}"
             src_file.save(os.path.join(project_input_folder, filename))
             test_case.src_data_file = filename
-=======
+
 
             if src_file and src_file.filename:
                 if test_case.src_data_file:
@@ -303,7 +300,7 @@
                 filename = f"{uuid.uuid4().hex}_{secure_filename(src_file.filename)}"
                 src_file.save(os.path.join(project_input_folder, filename))
                 test_case.src_data_file = filename
->>>>>>> 4d4bb40d
+
 
         tgt_file = request.files.get('tgt_file')
         if tgt_input_type == 'query' and tgt_query:
@@ -316,7 +313,7 @@
                 f.write(tgt_query)
             test_case.tgt_data_file = filename
         elif tgt_file and tgt_file.filename:
-<<<<<<< HEAD
+
             if test_case.tgt_data_file:
                 old_path = os.path.join(project_input_folder, test_case.tgt_data_file)
                 if os.path.exists(old_path):
@@ -324,7 +321,7 @@
             filename = f"{uuid.uuid4().hex}_{secure_filename(tgt_file.filename)}"
             tgt_file.save(os.path.join(project_input_folder, filename))
             test_case.tgt_data_file = filename
-=======
+
 
             if tgt_file and tgt_file.filename:
                 if test_case.tgt_data_file:
@@ -334,14 +331,14 @@
                 filename = f"{uuid.uuid4().hex}_{secure_filename(tgt_file.filename)}"
                 tgt_file.save(os.path.join(project_input_folder, filename))
                 test_case.tgt_data_file = filename
->>>>>>> 4d4bb40d
+
 
         db.session.commit()
 
         flash('Test case updated successfully', 'success')
         return redirect(url_for('testcase_detail', testcase_id=test_case.id))
 
-<<<<<<< HEAD
+
     src_sql = None
     tgt_sql = None
     project_input_folder = os.path.join(team.project.folder_path, 'input') if team and team.project else current_app.config['UPLOAD_FOLDER']
@@ -358,6 +355,7 @@
 
     return render_template('testcase_edit.html', team=team, test_case=test_case, connections=connections, src_sql=src_sql, tgt_sql=tgt_sql)
 
+
 @testcases_bp.route('/testcase/<int:testcase_id>', methods=['GET'])
 @login_required
 def testcase_detail(testcase_id):
@@ -373,12 +371,6 @@
     ) if test_case.team and test_case.team.project else current_app.config['UPLOAD_FOLDER']
     src_sql = None
     tgt_sql = None
-=======
-
-    src_sql = None
-    tgt_sql = None
-    project_input_folder = os.path.join(team.project.folder_path, 'input') if team and team.project else current_app.config['UPLOAD_FOLDER']
->>>>>>> 4d4bb40d
     if test_case.src_data_file:
         src_path = os.path.join(project_input_folder, test_case.src_data_file)
         if os.path.exists(src_path):
@@ -389,7 +381,6 @@
         if os.path.exists(tgt_path):
             with open(tgt_path) as f:
                 tgt_sql = f.read()
-<<<<<<< HEAD
 
     sorted_executions = sorted(
         test_case.executions,
@@ -404,7 +395,4 @@
         tgt_sql=tgt_sql,
         sorted_executions=sorted_executions[:10]
     )
-=======
-
-    return render_template('testcase_edit.html', team=team, test_case=test_case, connections=connections, src_sql=src_sql, tgt_sql=tgt_sql)
->>>>>>> 4d4bb40d
+
