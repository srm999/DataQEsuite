--- conflicted
+++ resolved
@@ -188,7 +188,6 @@
             tgt_file.save(os.path.join(project_input_folder, filename))
             tgt_data_file = filename
 
-<<<<<<< HEAD
         test_case = TestCase(
             tcid=tcid,
             tc_name=tc_name,
@@ -218,7 +217,67 @@
         flash('Test case created successfully', 'success')
         return redirect(url_for('projects.project_detail', project_id=project.id))
     return render_template('testcase_new.html', project=project, connections=connections)
-=======
+        return redirect(url_for('dashboard'))
+
+    project = Project.query.get_or_404(project_id)
+
+
+    if not current_user.is_admin and current_user not in project.users:
+        flash('Access denied', 'error')
+        return redirect(url_for('dashboard'))
+
+    connections = project.connections
+
+    if request.method == 'POST':
+        tcid = request.form.get('tcid')
+        table_name = request.form.get('table_name')
+        test_type = request.form.get('test_type')
+        tc_name = request.form.get('tc_name')
+        test_yn = 'Y' if request.form.get('test_yn') else 'N'
+        src_conn_id = request.form.get('src_connection_id') or None
+        tgt_conn_id = request.form.get('tgt_connection_id') or None
+        delimiter = request.form.get('delimiter')
+        filters = request.form.get('filters')
+        pk_columns = request.form.get('pk_columns')
+        date_fields = request.form.get('date_fields')
+        percentage_fields = request.form.get('percentage_fields')
+        threshold_percentage = request.form.get('threshold_percentage')
+        header_columns = request.form.get('header_columns')
+        skip_rows = request.form.get('skip_rows')
+        src_sheet_name = request.form.get('src_sheet_name')
+        tgt_sheet_name = request.form.get('tgt_sheet_name')
+        src_input_type = request.form.get('src_input_type')
+        tgt_input_type = request.form.get('tgt_input_type')
+        src_query = request.form.get('src_query')
+        tgt_query = request.form.get('tgt_query')
+
+        project_input_folder = os.path.join(project.folder_path, 'input')
+        os.makedirs(project_input_folder, exist_ok=True)
+
+        src_file = request.files.get('src_file')
+        tgt_file = request.files.get('tgt_file')
+        src_data_file = None
+        tgt_data_file = None
+        if src_input_type == 'query' and src_query:
+            filename = f"{uuid.uuid4().hex}.sql"
+            with open(os.path.join(project_input_folder, filename), 'w') as f:
+                f.write(src_query)
+            src_data_file = filename
+        elif src_file and src_file.filename:
+            filename = f"{uuid.uuid4().hex}_{secure_filename(src_file.filename)}"
+            src_file.save(os.path.join(project_input_folder, filename))
+            src_data_file = filename
+
+        if tgt_input_type == 'query' and tgt_query:
+            filename = f"{uuid.uuid4().hex}.sql"
+            with open(os.path.join(project_input_folder, filename), 'w') as f:
+                f.write(tgt_query)
+            tgt_data_file = filename
+        elif tgt_file and tgt_file.filename:
+            filename = f"{uuid.uuid4().hex}_{secure_filename(tgt_file.filename)}"
+            tgt_file.save(os.path.join(project_input_folder, filename))
+            tgt_data_file = filename
+
             if src_file and src_file.filename:
                 filename = f"{uuid.uuid4().hex}_{secure_filename(src_file.filename)}"
                 src_file.save(os.path.join(project_input_folder, filename))
@@ -227,7 +286,6 @@
                 filename = f"{uuid.uuid4().hex}_{secure_filename(tgt_file.filename)}"
                 tgt_file.save(os.path.join(project_input_folder, filename))
                 tgt_data_file = filename
->>>>>>> d2b99b97
 
         test_case = TestCase(
             tcid=tcid,
@@ -317,8 +375,6 @@
             src_file.save(os.path.join(project_input_folder, filename))
             test_case.src_data_file = filename
 
-<<<<<<< HEAD
-=======
             if src_file and src_file.filename:
                 if test_case.src_data_file:
                     old_path = os.path.join(project_input_folder, test_case.src_data_file)
@@ -328,7 +384,6 @@
                 src_file.save(os.path.join(project_input_folder, filename))
                 test_case.src_data_file = filename
 
->>>>>>> d2b99b97
         tgt_file = request.files.get('tgt_file')
         if tgt_input_type == 'query' and tgt_query:
             if test_case.tgt_data_file:
@@ -340,10 +395,7 @@
                 f.write(tgt_query)
             test_case.tgt_data_file = filename
         elif tgt_file and tgt_file.filename:
-<<<<<<< HEAD
-=======
-
->>>>>>> d2b99b97
+
             if test_case.tgt_data_file:
                 old_path = os.path.join(project_input_folder, test_case.tgt_data_file)
                 if os.path.exists(old_path):
@@ -352,8 +404,6 @@
             tgt_file.save(os.path.join(project_input_folder, filename))
             test_case.tgt_data_file = filename
 
-<<<<<<< HEAD
-=======
 
             if tgt_file and tgt_file.filename:
                 if test_case.tgt_data_file:
@@ -365,7 +415,6 @@
                 test_case.tgt_data_file = filename
 
 
->>>>>>> d2b99b97
         db.session.commit()
 
         flash('Test case updated successfully', 'success')
@@ -374,10 +423,7 @@
     src_sql = None
     tgt_sql = None
     project_input_folder = os.path.join(project.folder_path, 'input')
-<<<<<<< HEAD
-=======
-
->>>>>>> d2b99b97
+
     if test_case.src_data_file:
         src_path = os.path.join(project_input_folder, test_case.src_data_file)
         if os.path.exists(src_path):
@@ -398,20 +444,14 @@
     test_case = TestCase.query.get_or_404(testcase_id)
 
     if not current_user.is_admin and current_user not in test_case.project.users:
-<<<<<<< HEAD
-=======
-
->>>>>>> d2b99b97
+
         flash('Access denied', 'error')
         return redirect(url_for('dashboard'))
 
     project_input_folder = os.path.join(
         test_case.project.folder_path, 'input'
     )
-<<<<<<< HEAD
-=======
-
->>>>>>> d2b99b97
+
     src_sql = None
     tgt_sql = None
     if test_case.src_data_file:
@@ -430,7 +470,6 @@
         key=lambda e: e.execution_time or datetime.min,
         reverse=True
     )
-<<<<<<< HEAD
 
     return render_template(
         'testcase_detail.html',
@@ -439,14 +478,3 @@
         tgt_sql=tgt_sql,
         sorted_executions=sorted_executions[:10]
     )
-=======
-
-    return render_template(
-        'testcase_detail.html',
-        test_case=test_case,
-        src_sql=src_sql,
-        tgt_sql=tgt_sql,
-        sorted_executions=sorted_executions[:10]
-    )
-
->>>>>>> d2b99b97
