--- conflicted
+++ resolved
@@ -125,7 +125,7 @@
 @login_required
 def new_testcase():
     """Create a new test case."""
-<<<<<<< HEAD
+
     project_id = request.args.get('project_id') or request.form.get('project_id')
     if not project_id:
         flash('Project not specified', 'error')
@@ -139,23 +139,6 @@
 
     connections = project.connections
 
-=======
-
-    project_id = request.args.get('project_id') or request.form.get('project_id')
-    if not project_id:
-        flash('Project not specified', 'error')
-        return redirect(url_for('dashboard'))
-
-    project = Project.query.get_or_404(project_id)
-
-    if not current_user.is_admin and current_user not in project.users:
-        flash('Access denied', 'error')
-        return redirect(url_for('dashboard'))
-
-    connections = project.connections
-
-
->>>>>>> fea08c12
     if request.method == 'POST':
         tcid = request.form.get('tcid')
         table_name = request.form.get('table_name')
@@ -180,10 +163,7 @@
         tgt_query = request.form.get('tgt_query')
 
         project_input_folder = os.path.join(project.folder_path, 'input')
-<<<<<<< HEAD
-=======
-
->>>>>>> fea08c12
+
         os.makedirs(project_input_folder, exist_ok=True)
 
         src_file = request.files.get('src_file')
@@ -210,9 +190,6 @@
             tgt_file.save(os.path.join(project_input_folder, filename))
             tgt_data_file = filename
 
-<<<<<<< HEAD
-=======
-
             if src_file and src_file.filename:
                 filename = f"{uuid.uuid4().hex}_{secure_filename(src_file.filename)}"
                 src_file.save(os.path.join(project_input_folder, filename))
@@ -224,7 +201,6 @@
 
 
 
->>>>>>> fea08c12
         test_case = TestCase(
             tcid=tcid,
             tc_name=tc_name,
@@ -246,10 +222,7 @@
             src_sheet_name=src_sheet_name,
             tgt_sheet_name=tgt_sheet_name,
             project_id=project.id,
-<<<<<<< HEAD
-=======
-
->>>>>>> fea08c12
+
             creator_id=current_user.id,
         )
         db.session.add(test_case)
@@ -258,10 +231,7 @@
         flash('Test case created successfully', 'success')
         return redirect(url_for('projects.project_detail', project_id=project.id))
     return render_template('testcase_new.html', project=project, connections=connections)
-<<<<<<< HEAD
-=======
-
->>>>>>> fea08c12
+
 
 
 @testcases_bp.route('/testcase/<int:testcase_id>/edit', methods=['GET', 'POST'], endpoint='edit_testcase')
@@ -300,10 +270,6 @@
         src_query = request.form.get('src_query')
         tgt_query = request.form.get('tgt_query')
 
-<<<<<<< HEAD
-=======
-
->>>>>>> fea08c12
         project_input_folder = os.path.join(project.folder_path, 'input')
         os.makedirs(project_input_folder, exist_ok=True)
 
@@ -318,10 +284,7 @@
                 f.write(src_query)
             test_case.src_data_file = filename
         elif src_file and src_file.filename:
-<<<<<<< HEAD
-=======
-
->>>>>>> fea08c12
+
             if test_case.src_data_file:
                 old_path = os.path.join(project_input_folder, test_case.src_data_file)
                 if os.path.exists(old_path):
@@ -329,10 +292,6 @@
             filename = f"{uuid.uuid4().hex}_{secure_filename(src_file.filename)}"
             src_file.save(os.path.join(project_input_folder, filename))
             test_case.src_data_file = filename
-
-<<<<<<< HEAD
-=======
-
 
 
             if src_file and src_file.filename:
@@ -344,8 +303,6 @@
                 src_file.save(os.path.join(project_input_folder, filename))
                 test_case.src_data_file = filename
 
-
->>>>>>> fea08c12
         tgt_file = request.files.get('tgt_file')
         if tgt_input_type == 'query' and tgt_query:
             if test_case.tgt_data_file:
@@ -357,10 +314,7 @@
                 f.write(tgt_query)
             test_case.tgt_data_file = filename
         elif tgt_file and tgt_file.filename:
-<<<<<<< HEAD
-=======
-
->>>>>>> fea08c12
+
             if test_case.tgt_data_file:
                 old_path = os.path.join(project_input_folder, test_case.tgt_data_file)
                 if os.path.exists(old_path):
@@ -368,9 +322,6 @@
             filename = f"{uuid.uuid4().hex}_{secure_filename(tgt_file.filename)}"
             tgt_file.save(os.path.join(project_input_folder, filename))
             test_case.tgt_data_file = filename
-
-<<<<<<< HEAD
-=======
 
             if tgt_file and tgt_file.filename:
                 if test_case.tgt_data_file:
@@ -382,8 +333,6 @@
                 test_case.tgt_data_file = filename
 
 
-
->>>>>>> fea08c12
         db.session.commit()
 
         flash('Test case updated successfully', 'success')
@@ -392,10 +341,7 @@
     src_sql = None
     tgt_sql = None
     project_input_folder = os.path.join(project.folder_path, 'input')
-<<<<<<< HEAD
-=======
-
->>>>>>> fea08c12
+
     if test_case.src_data_file:
         src_path = os.path.join(project_input_folder, test_case.src_data_file)
         if os.path.exists(src_path):
@@ -409,10 +355,7 @@
 
     return render_template('testcase_edit.html', project=project, test_case=test_case, connections=connections, src_sql=src_sql, tgt_sql=tgt_sql)
 
-<<<<<<< HEAD
-=======
-
->>>>>>> fea08c12
+
 @testcases_bp.route('/testcase/<int:testcase_id>', methods=['GET'])
 @login_required
 def testcase_detail(testcase_id):
@@ -420,20 +363,14 @@
     test_case = TestCase.query.get_or_404(testcase_id)
 
     if not current_user.is_admin and current_user not in test_case.project.users:
-<<<<<<< HEAD
-=======
-
->>>>>>> fea08c12
+
         flash('Access denied', 'error')
         return redirect(url_for('dashboard'))
 
     project_input_folder = os.path.join(
         test_case.project.folder_path, 'input'
     )
-<<<<<<< HEAD
-=======
-
->>>>>>> fea08c12
+
     src_sql = None
     tgt_sql = None
     if test_case.src_data_file:
@@ -452,7 +389,6 @@
         key=lambda e: e.execution_time or datetime.min,
         reverse=True
     )
-<<<<<<< HEAD
 
     return render_template(
         'testcase_detail.html',
@@ -461,14 +397,4 @@
         tgt_sql=tgt_sql,
         sorted_executions=sorted_executions[:10]
     )
-=======
-
-    return render_template(
-        'testcase_detail.html',
-        test_case=test_case,
-        src_sql=src_sql,
-        tgt_sql=tgt_sql,
-        sorted_executions=sorted_executions[:10]
-    )
-
->>>>>>> fea08c12
+
