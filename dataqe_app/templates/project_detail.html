--- conflicted
+++ resolved
@@ -102,7 +102,6 @@
                     </div>
                 </div>
             </div>
-<<<<<<< HEAD
 
             <!-- Test Cases Section -->
             <div class="row">
@@ -164,7 +163,6 @@
                 </div>
             </div>
 
-=======
             
         </div>
 </div>
@@ -195,7 +193,6 @@
                     <button type="submit" class="btn btn-primary">Add Member</button>
                 </div>
             </form>
->>>>>>> 47e231aa
         </div>
     </div>
 </div>
