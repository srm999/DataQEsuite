{% extends "base.html" %}

{% block title %}Project Details - DataQE Suite{% endblock %}

{% block content %}
<div class="container mt-4">
    <div class="row">
        <div class="col-12">
            <nav aria-label="breadcrumb">
                <ol class="breadcrumb">
                    <li class="breadcrumb-item"><a href="{{ url_for('dashboard') }}">Dashboard</a></li>
                    <li class="breadcrumb-item"><a href="{{ url_for('projects.projects') }}">Projects</a></li>
                    <li class="breadcrumb-item active">{{ project.name }}</li>
                </ol>
            </nav>
            
            <div class="d-flex justify-content-between align-items-start mb-4">
                <div>
                    <h2>{{ project.name }}</h2>
                    <p class="text-muted">{{ project.description }}</p>
                </div>
                <div>
                    <a href="{{ url_for('projects.projects') }}" class="btn btn-outline-secondary me-2">Back to Projects</a>
                    <button type="button" class="btn btn-danger" data-bs-toggle="modal" data-bs-target="#deleteProjectModal">Delete Project</button>
                </div>
            </div>
            
            <!-- Project Information Card -->
            <div class="card mb-4">
                <div class="card-header">
                    <h5 class="mb-0">Project Information</h5>
                </div>
                <div class="card-body">
                    <div class="row">
                        <div class="col-md-6">
                            <p><strong>Project Name:</strong> {{ project.name }}</p>
                            <p><strong>Description:</strong> {{ project.description or 'No description provided' }}</p>
                        </div>
                        <div class="col-md-6">
                            <p><strong>Folder Path:</strong> {{ project.folder_path }}</p>
                            <p><strong>Input Folder:</strong> {{ project.folder_path }}/input</p>
                            <p><strong>Output Folder:</strong> {{ project.folder_path }}/output</p>
                        </div>
                    </div>
                </div>
            </div>
            
            <div class="row">
                <!-- Members Section -->
                <div class="col-md-6 mb-4">
                    <div class="card h-100">
                        <div class="card-header d-flex justify-content-between align-items-center">
                            <h5 class="mb-0">Members</h5>
                            <button class="btn btn-sm btn-primary" data-bs-toggle="modal" data-bs-target="#addMemberModal">Add Member</button>
                        </div>
                        <div class="card-body p-0">
                            <div class="list-group list-group-flush">
                                {% for member in users %}
                                <div class="list-group-item d-flex justify-content-between align-items-center">
                                    {{ member.email }}
                                    <form method="post" action="{{ url_for('projects.remove_project_member', project_id=project.id, user_id=member.id) }}">
                                        <button class="btn btn-sm btn-outline-danger">Remove</button>
                                    </form>
                                </div>
                                {% else %}
                                <div class="list-group-item text-center text-muted">No members assigned</div>
                                {% endfor %}
                            </div>
                        </div>
                    </div>
                </div>

                <!-- Connections Section -->
                <div class="col-md-6 mb-4">
                    <div class="card h-100">
                        <div class="card-header d-flex justify-content-between align-items-center">
                            <h5 class="mb-0">Connections</h5>
                            <a href="{{ url_for('projects.new_connection', project_id=project.id) }}" class="btn btn-sm btn-primary">Add Connection</a>
                        </div>
                        <div class="card-body p-0">
                            <div class="list-group list-group-flush">
                                {% for connection in connections %}
                                <div class="list-group-item">
                                    <div class="d-flex justify-content-between">
                                        <h6 class="mb-1">{{ connection.name }}</h6>
                                        <span class="badge {% if connection.is_excel %}bg-success{% else %}bg-info{% endif %}">
                                            {% if connection.is_excel %}Excel{% else %}Database{% endif %}
                                        </span>
                                    </div>
                                    <p class="mb-1 small">{{ connection.server }} / {{ connection.database }}</p>
                                    {% if connection.warehouse %}
                                    <p class="mb-1 small text-muted">Warehouse: {{ connection.warehouse }}</p>
                                    {% endif %}
                                </div>
                                {% else %}
                                <div class="list-group-item text-center text-muted">
                                    No connections created yet
                                </div>
                                {% endfor %}
                            </div>
                        </div>
                    </div>
                </div>
            </div>

            <!-- Test Cases Section -->
            <div class="row">
                <div class="col-12 mb-4">
                    <div class="card">
                        <div class="card-header d-flex justify-content-between align-items-center">
                            <h5 class="mb-0">Test Cases</h5>
                            <a href="{{ url_for('testcases.new_testcase') }}?project_id={{ project.id }}" class="btn btn-sm btn-primary">Add Test Case</a>
                        </div>
                        <div class="card-body p-0">
                            <div class="table-responsive">
                                <table class="table table-hover">
                                    <thead class="table-light">
                                        <tr>
                                            <th>ID</th>
                                            <th>Table</th>
                                            <th>Type</th>
                                            <th>Status</th>
                                            <th>SRC Connection</th>
                                            <th>TGT Connection</th>
                                            <th>Created By</th>
                                            <th>Actions</th>
                                        </tr>
                                    </thead>
                                    <tbody>
                                        {% for test_case in test_cases %}
                                        <tr>
                                            <td>{{ test_case.tcid }}</td>
                                            <td>{{ test_case.table_name }}</td>
                                            <td>{{ test_case.test_type }}</td>
                                            <td>
                                                {% if test_case.test_yn == 'Y' %}
                                                <span class="badge bg-success">Active</span>
                                                {% else %}
                                                <span class="badge bg-secondary">Inactive</span>
                                                {% endif %}
                                            </td>
                                            <td>{{ test_case.src_connection.name if test_case.src_connection else 'N/A' }}</td>
                                            <td>{{ test_case.tgt_connection.name if test_case.tgt_connection else 'N/A' }}</td>
                                            <td>{{ test_case.creator.username if test_case.creator else 'Unknown' }}</td>
                                            <td>
                                                <a href="{{ url_for('testcase_detail', testcase_id=test_case.id) }}" class="btn btn-sm btn-outline-primary">View</a>
                                                <a href="{{ url_for('testcases.edit_testcase', testcase_id=test_case.id) }}" class="btn btn-sm btn-outline-secondary">Edit</a>
                                            </td>
                                        </tr>
                                        {% else %}
                                        <tr>
                                            <td colspan="8" class="text-center">
                                                No test cases created yet.
                                                <a href="{{ url_for('testcases.new_testcase') }}?project_id={{ project.id }}">Create your first test case</a>
                                            </td>
                                        </tr>
                                        {% endfor %}
                                    </tbody>
                                </table>
                            </div>
                        </div>
                    </div>
                </div>
            </div>

<<<<<<< HEAD
=======
        </div>
</div>
</div>

<!-- Add Member Modal -->
<div class="modal fade" id="addMemberModal" tabindex="-1">
    <div class="modal-dialog">
        <div class="modal-content">
            <div class="modal-header">
                <h5 class="modal-title">Add Project Member</h5>
                <button type="button" class="btn-close" data-bs-dismiss="modal"></button>
            </div>
            <form action="{{ url_for('projects.add_project_member', project_id=project.id) }}" method="post">
                <div class="modal-body">
                    <div class="mb-3">
                        <label for="user_id" class="form-label">Select User</label>
                        <select class="form-select" id="user_id" name="user_id" required>
                            <option value="">Choose a user...</option>
                            {% for user in available_users %}
                                <option value="{{ user.id }}">{{ user.username }} ({{ user.email }})</option>
                            {% endfor %}
                        </select>
                    </div>
                </div>
                <div class="modal-footer">
                    <button type="button" class="btn btn-secondary" data-bs-dismiss="modal">Cancel</button>
                    <button type="submit" class="btn btn-primary">Add Member</button>
                </div>
            </form>
>>>>>>> dbcac5cc
        </div>
    </div>
</div>

<!-- Add Member Modal -->
<div class="modal fade" id="addMemberModal" tabindex="-1">
    <div class="modal-dialog">
        <div class="modal-content">
            <div class="modal-header">
                <h5 class="modal-title">Add Project Member</h5>
                <button type="button" class="btn-close" data-bs-dismiss="modal"></button>
            </div>
            <form action="{{ url_for('projects.add_project_member', project_id=project.id) }}" method="post">
                <div class="modal-body">
                    <div class="mb-3">
                        <label for="user_id" class="form-label">Select User</label>
                        <select class="form-select" id="user_id" name="user_id" required>
                            <option value="">Choose a user...</option>
                            {% for user in available_users %}
                                <option value="{{ user.id }}">{{ user.username }} ({{ user.email }})</option>
                            {% endfor %}
                        </select>
                    </div>
                </div>
                <div class="modal-footer">
                    <button type="button" class="btn btn-secondary" data-bs-dismiss="modal">Cancel</button>
                    <button type="submit" class="btn btn-primary">Add Member</button>
                </div>
            </form>
        </div>
    </div>
</div>

<!-- Add Member Modal -->
<div class="modal fade" id="addMemberModal" tabindex="-1">
    <div class="modal-dialog">
        <div class="modal-content">
            <div class="modal-header">
                <h5 class="modal-title">Add Project Member</h5>
                <button type="button" class="btn-close" data-bs-dismiss="modal"></button>
            </div>
            <form action="{{ url_for('projects.add_project_member', project_id=project.id) }}" method="post">
                <div class="modal-body">
                    <div class="mb-3">
                        <label for="user_id" class="form-label">Select User</label>
                        <select class="form-select" id="user_id" name="user_id" required>
                            <option value="">Choose a user...</option>
                            {% for user in available_users %}
                                <option value="{{ user.id }}">{{ user.username }} ({{ user.email }})</option>
                            {% endfor %}
                        </select>
                    </div>
                </div>
                <div class="modal-footer">
                    <button type="button" class="btn btn-secondary" data-bs-dismiss="modal">Cancel</button>
                    <button type="submit" class="btn btn-primary">Add Member</button>
                </div>
            </form>
        </div>
    </div>
</div>

<!-- Delete Project Modal -->
<div class="modal fade" id="deleteProjectModal" tabindex="-1" aria-labelledby="deleteProjectModalLabel" aria-hidden="true">
    <div class="modal-dialog">
        <div class="modal-content">
            <div class="modal-header">
                <h5 class="modal-title" id="deleteProjectModalLabel">Confirm Delete</h5>
                <button type="button" class="btn-close" data-bs-dismiss="modal" aria-label="Close"></button>
            </div>
            <div class="modal-body">
                <p>Are you sure you want to delete the project <strong>{{ project.name }}</strong>?</p>
                <div class="alert alert-danger">
                    <i class="bi bi-exclamation-triangle"></i> This action cannot be undone!
                </div>
            </div>
            <div class="modal-footer">
                <button type="button" class="btn btn-secondary" data-bs-dismiss="modal">Cancel</button>
                <form action="{{ url_for('projects.delete_project', project_id=project.id) }}" method="post">
                    <button type="submit" class="btn btn-danger">Delete Project</button>
                </form>
            </div>
        </div>
    </div>
</div>

{% endblock %}<|MERGE_RESOLUTION|>--- conflicted
+++ resolved
@@ -163,8 +163,7 @@
                 </div>
             </div>
 
-<<<<<<< HEAD
-=======
+
         </div>
 </div>
 </div>
@@ -194,7 +193,6 @@
                     <button type="submit" class="btn btn-primary">Add Member</button>
                 </div>
             </form>
->>>>>>> dbcac5cc
         </div>
     </div>
 </div>
