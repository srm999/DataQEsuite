--- conflicted
+++ resolved
@@ -163,10 +163,6 @@
                 </div>
             </div>
 
-<<<<<<< HEAD
-=======
-            
->>>>>>> d2b99b97
         </div>
 </div>
 </div>
@@ -200,8 +196,6 @@
     </div>
 </div>
 
-<<<<<<< HEAD
-=======
 <!-- Add Member Modal -->
 <div class="modal fade" id="addMemberModal" tabindex="-1">
     <div class="modal-dialog">
@@ -231,7 +225,6 @@
     </div>
 </div>
 
->>>>>>> d2b99b97
 <!-- Delete Project Modal -->
 <div class="modal fade" id="deleteProjectModal" tabindex="-1" aria-labelledby="deleteProjectModalLabel" aria-hidden="true">
     <div class="modal-dialog">
