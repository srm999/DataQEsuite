--- conflicted
+++ resolved
@@ -9,15 +9,11 @@
             <nav aria-label="breadcrumb">
                 <ol class="breadcrumb">
                     <li class="breadcrumb-item"><a href="{{ url_for('dashboard') }}">Dashboard</a></li>
-<<<<<<< HEAD
-                    <li class="breadcrumb-item"><a href="{{ url_for('projects.projects') }}">Projects</a></li>
-=======
 
                     <li class="breadcrumb-item"><a href="{{ url_for('projects.projects') }}">Projects</a></li>
 
                     <li class="breadcrumb-item"><a href="{{ url_for('projects') }}">Projects</a></li>
 
->>>>>>> 36f3a03e
                     <li class="breadcrumb-item"><a href="{{ url_for('projects.project_detail', project_id=project.id) }}">{{ project.name }}</a></li>
                     <li class="breadcrumb-item active">New Team</li>
                 </ol>
