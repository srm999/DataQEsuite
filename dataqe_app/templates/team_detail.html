{% extends "base.html" %}

{% block title %}Team Details - DataQE Suite{% endblock %}

{% block content %}
<div class="container mt-4">
    <div class="row">
        <div class="col-12">
            <nav aria-label="breadcrumb">
                <ol class="breadcrumb">
                    <li class="breadcrumb-item"><a href="{{ url_for('dashboard') }}">Dashboard</a></li>
                    {% if current_user.is_admin %}
<<<<<<< HEAD
                    <li class="breadcrumb-item"><a href="{{ url_for('projects.projects') }}">Projects</a></li>
=======
                    <li class="breadcrumb-item"><a href="{{ url_for('projects') }}">Projects</a></li>
>>>>>>> f154657b
                    <li class="breadcrumb-item"><a href="{{ url_for('projects.project_detail', project_id=team.project.id) }}">{{ team.project.name }}</a></li>
                    {% endif %}
                    <li class="breadcrumb-item active">{{ team.name }}</li>
                </ol>
            </nav>
            
            <div class="d-flex justify-content-between align-items-start mb-4">
                <div>
                    <h2>{{ team.name }}</h2>
                    <p class="text-muted">Project: {{ team.project.name }}</p>
                </div>
                <div>
                    {% if current_user.is_admin %}
                    <a href="{{ url_for('new_testcase') }}?team_id={{ team.id }}" class="btn btn-primary me-2">Add Test Case</a>
                    <a href="{{ url_for('projects.project_detail', project_id=team.project.id) }}" class="btn btn-outline-secondary">Back to Project</a>
                    {% else %}
                    <a href="{{ url_for('dashboard') }}" class="btn btn-outline-secondary">Back to Dashboard</a>
                    {% endif %}
                </div>
            </div>
            
            <!-- Team Members Section -->
            <div class="card mb-4">
                <div class="card-header d-flex justify-content-between align-items-center">
                    <h5 class="mb-0">Team Members</h5>
                    {% if current_user.is_admin %}
                    <button class="btn btn-sm btn-primary" data-bs-toggle="modal" data-bs-target="#addMemberModal">
                        <i class="bi bi-person-plus"></i> Add Member
                    </button>
                    {% endif %}
                </div>
                <div class="card-body">
                    <div class="table-responsive">
                        <table class="table table-hover">
                            <thead>
                                <tr>
                                    <th>Username</th>
                                    <th>Email</th>
                                    <th>Role</th>
                                    {% if current_user.is_admin %}
                                    <th>Actions</th>
                                    {% endif %}
                                </tr>
                            </thead>
                            <tbody>
                                {% for user in users %}
                                <tr>
                                    <td>{{ user.username }}</td>
                                    <td>{{ user.email }}</td>
                                    <td>
                                        {% if user.is_admin %}
                                        <span class="badge bg-primary">Admin</span>
                                        {% else %}
                                        <span class="badge bg-secondary">Member</span>
                                        {% endif %}
                                    </td>
                                    {% if current_user.is_admin %}
                                    <td>
                                        <form action="{{ url_for('remove_team_member', team_id=team.id, user_id=user.id) }}" method="post" style="display: inline;">
                                            <button type="submit" class="btn btn-sm btn-outline-danger" onclick="return confirm('Remove this user from the team?')">Remove</button>
                                        </form>
                                    </td>
                                    {% endif %}
                                </tr>
                                {% else %}
                                <tr>
                                    <td colspan="{% if current_user.is_admin %}4{% else %}3{% endif %}" class="text-center">No team members assigned yet.</td>
                                </tr>
                                {% endfor %}
                            </tbody>
                        </table>
                    </div>
                </div>
            </div>
            
            <!-- Test Cases Section -->
            <div class="card">
                <div class="card-header d-flex justify-content-between align-items-center">
                    <h5 class="mb-0">Test Cases</h5>
                    <a href="{{ url_for('new_testcase') }}?team_id={{ team.id }}" class="btn btn-sm btn-primary">Add Test Case</a>
                </div>
                <div class="card-body p-0">
                    <div class="table-responsive">
                        <table class="table table-hover">
                            <thead class="table-light">
                                <tr>
                                    <th>ID</th>
                                    <th>Table</th>
                                    <th>Type</th>
                                    <th>Status</th>
                                    <th>SRC Connection</th>
                                    <th>TGT Connection</th>
                                    <th>Created By</th>
                                    <th>Actions</th>
                                </tr>
                            </thead>
                            <tbody>
                                {% for test_case in test_cases %}
                                <tr>
                                    <td>{{ test_case.tcid }}</td>
                                    <td>{{ test_case.table_name }}</td>
                                    <td>{{ test_case.test_type }}</td>
                                    <td>
                                        {% if test_case.test_yn == 'Y' %}
                                        <span class="badge bg-success">Active</span>
                                        {% else %}
                                        <span class="badge bg-secondary">Inactive</span>
                                        {% endif %}
                                    </td>
                                    <td>
                                        {% if test_case.src_connection %}
                                        {{ test_case.src_connection.name }}
                                        {% else %}
                                        N/A
                                        {% endif %}
                                    </td>
                                    <td>
                                        {% if test_case.tgt_connection %}
                                        {{ test_case.tgt_connection.name }}
                                        {% else %}
                                        N/A
                                        {% endif %}
                                    </td>
                                    <td>{{ test_case.creator.username if test_case.creator else 'Unknown' }}</td>
                                    <td>
                                        <a href="{{ url_for('testcase_detail', testcase_id=test_case.id) }}" class="btn btn-sm btn-outline-primary">View</a>
                                        <a href="{{ url_for('edit_testcase', testcase_id=test_case.id) }}" class="btn btn-sm btn-outline-secondary">Edit</a>
                                        <button type="button" class="btn btn-sm btn-outline-danger" onclick="confirmDelete({{ test_case.id }}, '{{ test_case.tcid }}')">Delete</button>
                                    </td>
                                </tr>
                                {% else %}
                                <tr>
                                    <td colspan="8" class="text-center">
                                        No test cases created yet.
                                        <a href="{{ url_for('new_testcase') }}?team_id={{ team.id }}">Create your first test case</a>
                                    </td>
                                </tr>
                                {% endfor %}
                            </tbody>
                        </table>
                    </div>
                </div>
            </div>
        </div>
    </div>
</div>

<!-- Add Member Modal -->
{% if current_user.is_admin %}
<div class="modal fade" id="addMemberModal" tabindex="-1">
    <div class="modal-dialog">
        <div class="modal-content">
            <div class="modal-header">
                <h5 class="modal-title">Add Team Member</h5>
                <button type="button" class="btn-close" data-bs-dismiss="modal"></button>
            </div>
            <form action="{{ url_for('add_team_member', team_id=team.id) }}" method="post">
                <div class="modal-body">
                    <div class="mb-3">
                        <label for="user_id" class="form-label">Select User</label>
                        <select class="form-select" id="user_id" name="user_id" required>
                            <option value="">Choose a user...</option>
                            {% for user in available_users %}
                                <option value="{{ user.id }}">{{ user.username }} ({{ user.email }})</option>
                            {% endfor %}
                        </select>
                    </div>
                </div>
                <div class="modal-footer">
                    <button type="button" class="btn btn-secondary" data-bs-dismiss="modal">Cancel</button>
                    <button type="submit" class="btn btn-primary">Add Member</button>
                </div>
            </form>
        </div>
    </div>
</div>
{% endif %}

<!-- Delete Test Case Modal -->
<div class="modal fade" id="deleteTestCaseModal" tabindex="-1" aria-labelledby="deleteTestCaseModalLabel" aria-hidden="true">
    <div class="modal-dialog">
        <div class="modal-content">
            <div class="modal-header">
                <h5 class="modal-title" id="deleteTestCaseModalLabel">Confirm Delete</h5>
                <button type="button" class="btn-close" data-bs-dismiss="modal" aria-label="Close"></button>
            </div>
            <div class="modal-body">
                <p>Are you sure you want to delete the test case <strong id="delete-tcid"></strong>?</p>
                <div class="alert alert-danger">
                    <i class="bi bi-exclamation-triangle"></i> This action cannot be undone!
                    <ul class="mb-0 mt-2">
                        <li>All test executions will be permanently deleted</li>
                        <li>All schedules for this test case will be removed</li>
                        <li>Source and target SQL files will be deleted</li>
                    </ul>
                </div>
            </div>
            <div class="modal-footer">
                <button type="button" class="btn btn-secondary" data-bs-dismiss="modal">Cancel</button>
                <form id="deleteTestCaseForm" method="post">
                    <button type="submit" class="btn btn-danger">Delete Test Case</button>
                </form>
            </div>
        </div>
    </div>
</div>

<script>
function confirmDelete(testCaseId, tcid) {
    // Update the modal with test case info
    document.getElementById('delete-tcid').textContent = tcid;
    
    // Set the form action
    document.getElementById('deleteTestCaseForm').action = `/testcase/${testCaseId}/delete`;
    
    // Show the modal
    const modal = new bootstrap.Modal(document.getElementById('deleteTestCaseModal'));
    modal.show();
}
</script>
{% endblock %}<|MERGE_RESOLUTION|>--- conflicted
+++ resolved
@@ -10,11 +10,11 @@
                 <ol class="breadcrumb">
                     <li class="breadcrumb-item"><a href="{{ url_for('dashboard') }}">Dashboard</a></li>
                     {% if current_user.is_admin %}
-<<<<<<< HEAD
+
                     <li class="breadcrumb-item"><a href="{{ url_for('projects.projects') }}">Projects</a></li>
-=======
+
                     <li class="breadcrumb-item"><a href="{{ url_for('projects') }}">Projects</a></li>
->>>>>>> f154657b
+
                     <li class="breadcrumb-item"><a href="{{ url_for('projects.project_detail', project_id=team.project.id) }}">{{ team.project.name }}</a></li>
                     {% endif %}
                     <li class="breadcrumb-item active">{{ team.name }}</li>
