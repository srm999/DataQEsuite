--- conflicted
+++ resolved
@@ -10,19 +10,13 @@
             <nav aria-label="breadcrumb">
                 <ol class="breadcrumb">
                     <li class="breadcrumb-item"><a href="{{ url_for('dashboard') }}">Dashboard</a></li>
-<<<<<<< HEAD
-=======
-
->>>>>>> 36f3a03e
-                    {% if current_user.is_authenticated %}
+   {% if current_user.is_authenticated %}
                         {% if current_user.is_admin %}
                             <li class="breadcrumb-item"><a href="{{ url_for('projects.projects') }}">Projects</a></li>
                             <li class="breadcrumb-item"><a href="{{ url_for('projects.project_detail', project_id=project.id) }}">{{ project.name }}</a></li>
                         {% else %}
                             <li class="breadcrumb-item"><a href="{{ url_for('team_detail', team_id=current_user.team.id) }}">{{ current_user.team.name }}</a></li>
                         {% endif %}
-<<<<<<< HEAD
-=======
 
                     {% if current_user.is_admin %}
                     <li class="breadcrumb-item"><a href="{{ url_for('projects') }}">Projects</a></li>
@@ -30,7 +24,6 @@
                     {% else %}
                     <li class="breadcrumb-item"><a href="{{ url_for('team_detail', team_id=current_user.team.id) }}">{{ current_user.team.name }}</a></li>
 
->>>>>>> 36f3a03e
                     {% endif %}
                     <li class="breadcrumb-item active">New Connection</li>
                 </ol>
@@ -86,11 +79,6 @@
                         </div>
                         
                         <div class="d-flex justify-content-between mt-4">
-<<<<<<< HEAD
-                            {% if current_user.is_authenticated and current_user.is_admin %}
-                                <a href="{{ url_for('projects.project_detail', project_id=project.id) }}" class="btn btn-outline-secondary">Cancel</a>
-                            {% elif current_user.is_authenticated %}
-=======
 
                             {% if current_user.is_authenticated and current_user.is_admin %}
                                 <a href="{{ url_for('projects.project_detail', project_id=project.id) }}" class="btn btn-outline-secondary">Cancel</a>
@@ -100,7 +88,6 @@
                                 <a href="{{ url_for('projects.project_detail', project_id=project.id) }}" class="btn btn-outline-secondary">Cancel</a>
                             {% else %}
 
->>>>>>> 36f3a03e
                                 <a href="{{ url_for('team_detail', team_id=current_user.team.id) }}" class="btn btn-outline-secondary">Cancel</a>
                             {% else %}
                                 <a href="{{ url_for('projects.project_detail', project_id=project.id) }}" class="btn btn-outline-secondary">Cancel</a>
